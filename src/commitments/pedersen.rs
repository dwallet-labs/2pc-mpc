--- conflicted
+++ resolved
@@ -12,21 +12,6 @@
     helpers::const_generic_array_serialization,
 };
 
-<<<<<<< HEAD
-/// The Public Parameters of a Pedersen Commitment
-#[derive(PartialEq, Clone, Serialize, Deserialize)]
-pub struct PublicParameters<
-    const BATCH_SIZE: usize,
-    const SCALAR_LIMBS: usize,
-    GroupElement: CyclicGroupElement<SCALAR_LIMBS>,
-> {
-    #[serde(with = "const_generic_array_serialization")]
-    pub message_generators: [GroupElement::Value; BATCH_SIZE],
-    pub randomness_generator: GroupElement::Value,
-}
-
-=======
->>>>>>> 6bcd5ac3
 /// A Batched Pedersen Commitment
 /// The public parameters ['PublicParameters'] for this commitment should be carefully constructed.
 #[derive(PartialEq, Clone)]
@@ -39,17 +24,6 @@
     _scalar_choice: PhantomData<Scalar>,
 }
 
-<<<<<<< HEAD
-impl<const BATCH_SIZE: usize, const SCALAR_LIMBS: usize, Scalar, GroupElement>
-    HomomorphicCommitmentScheme<
-        SCALAR_LIMBS,
-        SCALAR_LIMBS,
-        SCALAR_LIMBS,
-        self_product::GroupElement<BATCH_SIZE, SCALAR_LIMBS, Scalar>,
-        Scalar,
-        GroupElement,
-    > for Pedersen<BATCH_SIZE, SCALAR_LIMBS, Scalar, GroupElement>
-=======
 /// The Public Parameters of a Pedersen Commitment
 #[derive(Debug, PartialEq, Clone, Serialize, Deserialize)]
 pub struct PublicParameters<const BATCH_SIZE: usize, GroupElementValue> {
@@ -60,7 +34,6 @@
 
 impl<const BATCH_SIZE: usize, Scalar, GroupElement> HomomorphicCommitmentScheme
     for Pedersen<BATCH_SIZE, Scalar, GroupElement>
->>>>>>> 6bcd5ac3
 where
     Scalar: CyclicGroupElement
         + Mul<GroupElement, Output = GroupElement>
@@ -113,11 +86,7 @@
 
     fn commit(
         &self,
-<<<<<<< HEAD
-        message: &self_product::GroupElement<BATCH_SIZE, SCALAR_LIMBS, Scalar>,
-=======
         message: &self_product::GroupElement<BATCH_SIZE, Scalar>,
->>>>>>> 6bcd5ac3
         randomness: &Scalar,
     ) -> GroupElement {
         self.message_generators
