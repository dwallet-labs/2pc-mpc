// Author: dWallet Labs, LTD.
// SPDX-License-Identifier: Apache-2.0

use std::ops::{Add, AddAssign, Mul, MulAssign, Neg, Sub, SubAssign};

use crypto_bigint::{rand_core::CryptoRngCore, NonZero, Uint, U256};
use k256::elliptic_curve::{scalar::FromUintUnchecked, Field};
use serde::{Deserialize, Serialize};
use subtle::{Choice, ConstantTimeEq};

use crate::{
    group,
    group::{
        secp256k1::ORDER, BoundedGroupElement, CyclicGroupElement, KnownOrderGroupElement,
        MulByGenerator, PrimeGroupElement, Samplable,
    },
    traits::Reduce,
};

/// A Scalar of the prime field $\mathbb{Z}_p$ over which the secp256k1 prime group is
/// defined.
#[derive(PartialEq, Eq, Clone, Debug, Copy, Serialize, Deserialize)]
pub struct Scalar(pub(super) k256::Scalar);

impl ConstantTimeEq for Scalar {
    fn ct_eq(&self, other: &Self) -> Choice {
        self.0.ct_eq(&other.0)
    }
}

<<<<<<< HEAD
=======
impl Samplable for Scalar {
    fn sample(
        rng: &mut impl CryptoRngCore,
        _public_parameters: &Self::PublicParameters,
    ) -> group::Result<Self> {
        Ok(Self(k256::Scalar::random(rng)))
    }
}

>>>>>>> 55df72cf
/// The public parameters of the secp256k1 scalar field.
#[derive(PartialEq, Eq, Clone, Debug, Serialize, Deserialize)]
pub struct PublicParameters {
    name: String,
    order: U256,
}

impl Default for PublicParameters {
    fn default() -> Self {
        PublicParameters {
            name: "The finite field of integers modulo prime q $\\mathbb{Z}_q$".to_string(),
            order: ORDER,
        }
    }
}

impl group::GroupElement for Scalar {
    type Value = Self;

    fn value(&self) -> Self::Value {
        *self
    }

    type PublicParameters = PublicParameters;

    fn public_parameters(&self) -> Self::PublicParameters {
        PublicParameters::default()
    }

    fn new(value: Self::Value, _public_parameters: &Self::PublicParameters) -> group::Result<Self> {
        // Since `k256::Scalar` assures deserialized values are valid, this is always safe.
        Ok(value)
    }

    fn neutral(&self) -> Self {
        Self(k256::Scalar::ZERO)
    }

    fn scalar_mul<const LIMBS: usize>(&self, scalar: &Uint<LIMBS>) -> Self {
        self * Self::from(scalar)
    }

    fn double(&self) -> Self {
        Self(<k256::Scalar as Field>::double(&self.0))
    }
}

impl BoundedGroupElement<{ U256::LIMBS }> for Scalar {}

impl<const LIMBS: usize> From<Uint<LIMBS>> for Scalar {
    fn from(value: Uint<LIMBS>) -> Self {
        Self(k256::Scalar::from_uint_unchecked(
            value.reduce(&NonZero::new(ORDER).unwrap()),
        ))
    }
}

impl<const LIMBS: usize> From<&Uint<LIMBS>> for Scalar {
    fn from(value: &Uint<LIMBS>) -> Self {
        Self::from(*value)
    }
}

impl From<Scalar> for U256 {
    fn from(value: Scalar) -> Self {
        value.0.into()
    }
}

impl From<&Scalar> for U256 {
    fn from(value: &Scalar) -> Self {
        value.0.into()
    }
}

impl Neg for Scalar {
    type Output = Self;

    fn neg(self) -> Self::Output {
        Self(self.0.neg())
    }
}

impl Add<Self> for Scalar {
    type Output = Self;

    fn add(self, rhs: Self) -> Self::Output {
        Self(self.0.add(rhs.0))
    }
}

impl<'r> Add<&'r Self> for Scalar {
    type Output = Self;

    fn add(self, rhs: &'r Self) -> Self::Output {
        Self(self.0.add(&rhs.0))
    }
}

impl Sub<Self> for Scalar {
    type Output = Self;

    fn sub(self, rhs: Self) -> Self::Output {
        Self(self.0.sub(rhs.0))
    }
}

impl<'r> Sub<&'r Self> for Scalar {
    type Output = Self;

    fn sub(self, rhs: &'r Self) -> Self::Output {
        Self(self.0.sub(&rhs.0))
    }
}

impl AddAssign<Self> for Scalar {
    fn add_assign(&mut self, rhs: Self) {
        self.0.add_assign(rhs.0)
    }
}

impl<'r> AddAssign<&'r Self> for Scalar {
    fn add_assign(&mut self, rhs: &'r Self) {
        self.0.add_assign(&rhs.0)
    }
}

impl SubAssign<Self> for Scalar {
    fn sub_assign(&mut self, rhs: Self) {
        self.0.sub_assign(rhs.0)
    }
}

impl<'r> SubAssign<&'r Self> for Scalar {
    fn sub_assign(&mut self, rhs: &'r Self) {
        self.0.sub_assign(&rhs.0)
    }
}

impl Mul<Self> for Scalar {
    type Output = Self;

    fn mul(self, rhs: Self) -> Self::Output {
        Self(self.0.mul(rhs.0))
    }
}

impl<'r> Mul<&'r Self> for Scalar {
    type Output = Self;

    fn mul(self, rhs: &'r Self) -> Self::Output {
        Self(self.0.mul(&rhs.0))
    }
}

impl Mul<Scalar> for &Scalar {
    type Output = Scalar;

    fn mul(self, rhs: Scalar) -> Self::Output {
        Scalar(self.0.mul(rhs.0))
    }
}

impl<'r> Mul<&'r Scalar> for &Scalar {
    type Output = Scalar;

    fn mul(self, rhs: &'r Scalar) -> Self::Output {
        Scalar(self.0.mul(&rhs.0))
    }
}

impl MulAssign<Self> for Scalar {
    fn mul_assign(&mut self, rhs: Self) {
        self.0.mul_assign(rhs.0)
    }
}

impl<'r> MulAssign<&'r Self> for Scalar {
    fn mul_assign(&mut self, rhs: &'r Self) {
        self.0.mul_assign(&rhs.0)
    }
}

impl MulByGenerator<U256> for Scalar {
    fn mul_by_generator(&self, scalar: U256) -> Self {
        // In the additive scalar group, our generator is 1 and multiplying a group element by it
        // results in that same element. However, a `U256` might be bigger than the field
        // order, so we must first reduce it by the modulus to get a valid element.
        Self(k256::Scalar::from_uint_unchecked(
            scalar.reduce(&NonZero::new(ORDER).unwrap()),
        ))
    }
}

impl<'r> MulByGenerator<&'r U256> for Scalar {
    fn mul_by_generator(&self, scalar: &'r U256) -> Self {
        self.mul_by_generator(*scalar)
    }
}

impl CyclicGroupElement for Scalar {
    fn generator(&self) -> Self {
        Scalar(k256::Scalar::ONE)
    }
}

impl KnownOrderGroupElement<{ U256::LIMBS }, Self> for Scalar {
    fn order(&self) -> Uint<{ U256::LIMBS }> {
        ORDER
    }

    fn order_from_public_parameters(
        _public_parameters: &Self::PublicParameters,
    ) -> Uint<{ U256::LIMBS }> {
        ORDER
    }
}

impl MulByGenerator<Scalar> for Scalar {
    fn mul_by_generator(&self, scalar: Scalar) -> Self {
        // In the additive scalar group, our generator is 1 and multiplying a group element by it
        // results in that same element.
        scalar
    }
}

impl<'r> MulByGenerator<&'r Scalar> for Scalar {
    fn mul_by_generator(&self, scalar: &'r Scalar) -> Self {
        self.mul_by_generator(*scalar)
    }
}

impl PrimeGroupElement<{ U256::LIMBS }, Self> for Scalar {}<|MERGE_RESOLUTION|>--- conflicted
+++ resolved
@@ -28,8 +28,6 @@
     }
 }
 
-<<<<<<< HEAD
-=======
 impl Samplable for Scalar {
     fn sample(
         rng: &mut impl CryptoRngCore,
@@ -39,7 +37,6 @@
     }
 }
 
->>>>>>> 55df72cf
 /// The public parameters of the secp256k1 scalar field.
 #[derive(PartialEq, Eq, Clone, Debug, Serialize, Deserialize)]
 pub struct PublicParameters {
