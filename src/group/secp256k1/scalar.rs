// Author: dWallet Labs, LTD.
// SPDX-License-Identifier: Apache-2.0

use std::ops::{Add, AddAssign, Mul, MulAssign, Neg, Sub, SubAssign};

use crypto_bigint::{NonZero, Uint, U256};
use k256::elliptic_curve::{scalar::FromUintUnchecked, Field};
use serde::{Deserialize, Serialize};

use crate::{
    group,
    group::{
        secp256k1::ORDER, BoundedGroupElement, CyclicGroupElement, KnownOrderGroupElement,
        MulByGenerator, PrimeGroupElement,
    },
    traits::Reduce,
};

/// A Scalar of the prime field $\mathbb{Z}_p$ over which the secp256k1 prime group is
/// defined.
#[derive(PartialEq, Eq, Clone, Debug, Copy)]
pub struct Scalar(pub(super) k256::Scalar);

/// The public parameters of the secp256k1 scalar field.
#[derive(PartialEq, Eq, Clone, Debug, Serialize, Deserialize)]
pub struct PublicParameters {
    name: String,
    order: U256,
}

impl Default for PublicParameters {
    fn default() -> Self {
        PublicParameters {
            name: "The finite field of integers modulo prime q $\\mathbb{Z}_q$".to_string(),
            order: ORDER,
        }
    }
}

impl group::GroupElement for Scalar {
    type Value = k256::Scalar;

    fn value(&self) -> Self::Value {
        self.0
    }

    type PublicParameters = PublicParameters;

    fn public_parameters(&self) -> Self::PublicParameters {
        PublicParameters::default()
    }

    fn new(value: Self::Value, _public_parameters: &Self::PublicParameters) -> group::Result<Self> {
        // Since `k256::Scalar` assures deserialized values are valid, this is always safe.
        Ok(Self(value))
    }

    fn neutral(&self) -> Self {
        Self(k256::Scalar::ZERO)
    }

    fn scalar_mul<const LIMBS: usize>(&self, scalar: &Uint<LIMBS>) -> Self {
        self * Self::from(scalar)
    }

    fn double(&self) -> Self {
        Self(<k256::Scalar as Field>::double(&self.0))
    }
}

impl BoundedGroupElement<{ U256::LIMBS }> for Scalar {}

impl<const LIMBS: usize> From<Uint<LIMBS>> for Scalar {
    fn from(value: Uint<LIMBS>) -> Self {
        Self(k256::Scalar::from_uint_unchecked(
            value.reduce(&NonZero::new(ORDER).unwrap()),
        ))
    }
}

impl<const LIMBS: usize> From<&Uint<LIMBS>> for Scalar {
    fn from(value: &Uint<LIMBS>) -> Self {
        Self::from(*value)
    }
}

impl Neg for Scalar {
    type Output = Self;

    fn neg(self) -> Self::Output {
        Self(self.0.neg())
    }
}

impl Add<Self> for Scalar {
    type Output = Self;

    fn add(self, rhs: Self) -> Self::Output {
        Self(self.0.add(rhs.0))
    }
}

impl<'r> Add<&'r Self> for Scalar {
    type Output = Self;

    fn add(self, rhs: &'r Self) -> Self::Output {
        Self(self.0.add(&rhs.0))
    }
}

impl Sub<Self> for Scalar {
    type Output = Self;

    fn sub(self, rhs: Self) -> Self::Output {
        Self(self.0.sub(rhs.0))
    }
}

impl<'r> Sub<&'r Self> for Scalar {
    type Output = Self;

    fn sub(self, rhs: &'r Self) -> Self::Output {
        Self(self.0.sub(&rhs.0))
    }
}

impl AddAssign<Self> for Scalar {
    fn add_assign(&mut self, rhs: Self) {
        self.0.add_assign(rhs.0)
    }
}

impl<'r> AddAssign<&'r Self> for Scalar {
    fn add_assign(&mut self, rhs: &'r Self) {
        self.0.add_assign(&rhs.0)
    }
}

impl SubAssign<Self> for Scalar {
    fn sub_assign(&mut self, rhs: Self) {
        self.0.sub_assign(rhs.0)
    }
}

impl<'r> SubAssign<&'r Self> for Scalar {
    fn sub_assign(&mut self, rhs: &'r Self) {
        self.0.sub_assign(&rhs.0)
    }
}

impl Mul<Self> for Scalar {
    type Output = Self;

    fn mul(self, rhs: Self) -> Self::Output {
        Self(self.0.mul(rhs.0))
    }
}

impl<'r> Mul<&'r Self> for Scalar {
    type Output = Self;

    fn mul(self, rhs: &'r Self) -> Self::Output {
        Self(self.0.mul(&rhs.0))
    }
}

impl Mul<Scalar> for &Scalar {
    type Output = Scalar;

    fn mul(self, rhs: Scalar) -> Self::Output {
        Scalar(self.0.mul(rhs.0))
    }
}

impl<'r> Mul<&'r Scalar> for &Scalar {
    type Output = Scalar;

    fn mul(self, rhs: &'r Scalar) -> Self::Output {
        Scalar(self.0.mul(&rhs.0))
    }
}

impl MulAssign<Self> for Scalar {
    fn mul_assign(&mut self, rhs: Self) {
        self.0.mul_assign(rhs.0)
    }
}

impl<'r> MulAssign<&'r Self> for Scalar {
    fn mul_assign(&mut self, rhs: &'r Self) {
        self.0.mul_assign(&rhs.0)
    }
}

impl MulByGenerator<U256> for Scalar {
    fn mul_by_generator(&self, scalar: U256) -> Self {
        // In the additive scalar group, our generator is 1 and multiplying a group element by it
        // results in that same element. However, a `U256` might be bigger than the field
        // order, so we must first reduce it by the modulus to get a valid element.
        Self(k256::Scalar::from_uint_unchecked(
            scalar.reduce(&NonZero::new(ORDER).unwrap()),
        ))
    }
}

impl<'r> MulByGenerator<&'r U256> for Scalar {
    fn mul_by_generator(&self, scalar: &'r U256) -> Self {
        self.mul_by_generator(*scalar)
    }
}

<<<<<<< HEAD
impl CyclicGroupElement<{ U256::LIMBS }> for Scalar {
=======
impl CyclicGroupElement for Scalar {
>>>>>>> 9ce9ac28
    fn generator(&self) -> Self {
        Scalar(k256::Scalar::ONE)
    }
}

impl KnownOrderGroupElement<{ U256::LIMBS }, Self> for Scalar {
    fn order(&self) -> Uint<{ U256::LIMBS }> {
        ORDER
    }
}

impl MulByGenerator<Scalar> for Scalar {
    fn mul_by_generator(&self, scalar: Scalar) -> Self {
        // In the additive scalar group, our generator is 1 and multiplying a group element by it
        // results in that same element.
        scalar
    }
}

impl<'r> MulByGenerator<&'r Scalar> for Scalar {
    fn mul_by_generator(&self, scalar: &'r Scalar) -> Self {
        self.mul_by_generator(*scalar)
    }
}

impl PrimeGroupElement<{ U256::LIMBS }, Self> for Scalar {}<|MERGE_RESOLUTION|>--- conflicted
+++ resolved
@@ -209,11 +209,7 @@
     }
 }
 
-<<<<<<< HEAD
-impl CyclicGroupElement<{ U256::LIMBS }> for Scalar {
-=======
 impl CyclicGroupElement for Scalar {
->>>>>>> 9ce9ac28
     fn generator(&self) -> Self {
         Scalar(k256::Scalar::ONE)
     }
