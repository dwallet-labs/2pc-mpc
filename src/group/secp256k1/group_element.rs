// Author: dWallet Labs, LTD.
// SPDX-License-Identifier: Apache-2.0

use std::ops::{Add, AddAssign, Mul, MulAssign, Neg, Sub, SubAssign};

use crypto_bigint::{Uint, U256};
use k256::{
    elliptic_curve,
    elliptic_curve::{group::prime::PrimeCurveAffine, Group},
    AffinePoint, ProjectivePoint,
};
use serde::{Deserialize, Serialize};
use subtle::{Choice, ConstantTimeEq};

use crate::{
    group,
    group::{
        secp256k1::{scalar::Scalar, CURVE_EQUATION_A, CURVE_EQUATION_B, MODULUS, ORDER},
        BoundedGroupElement, CyclicGroupElement, KnownOrderGroupElement, MulByGenerator,
        PrimeGroupElement,
    },
};

/// An element of the secp256k1 prime group.
#[derive(PartialEq, Eq, Clone, Copy, Debug)]
pub struct GroupElement(ProjectivePoint);

/// The public parameters of the secp256k1 group.
#[derive(PartialEq, Eq, Clone, Debug, Serialize, Deserialize)]
pub struct PublicParameters {
    name: String,
    order: U256,
    modulus: U256,
    generator: Value,
    curve_equation_a: U256,
    curve_equation_b: U256,
}

impl Default for PublicParameters {
    fn default() -> Self {
        Self {
            name: "Secp256k1".to_string(),
            order: ORDER,
            modulus: MODULUS,
            generator: Value(AffinePoint::GENERATOR),
            curve_equation_a: CURVE_EQUATION_A,
            curve_equation_b: CURVE_EQUATION_B,
        }
    }
}

/// The value of the secp256k1 group used for serialization.
///
/// This is a `newtype` around `AffinePoint` used to control instantiation;
/// the only way to instantiate this type from outside this module is through deserialization,
/// which in turn will invoke `AffinePoint`'s deserialization which assures the point is on curve.
#[derive(PartialEq, Eq, Clone, Debug, Serialize, Deserialize)]
pub struct Value(AffinePoint);

impl ConstantTimeEq for Value {
    fn ct_eq(&self, other: &Self) -> Choice {
        self.0.ct_eq(&other.0)
    }
}

impl group::GroupElement for GroupElement {
    type Value = Value;

    fn value(&self) -> Self::Value {
        // As this group element is valid, it's safe to instantiate a `Value`
        // from the valid affine representation.
        Value(self.0.to_affine())
    }

    type PublicParameters = PublicParameters;

    fn public_parameters(&self) -> Self::PublicParameters {
        PublicParameters::default()
    }

    fn new(value: Self::Value, _public_parameters: &Self::PublicParameters) -> group::Result<Self> {
        // `k256::AffinePoint` assures deserialized values are on curve,
        // and `Value` can only be instantiated through deserialization, so
        // this is always safe.
        Ok(Self(value.0.to_curve()))
    }

    fn neutral(&self) -> Self {
        Self(ProjectivePoint::IDENTITY)
    }

    fn scalar_mul<const LIMBS: usize>(&self, scalar: &Uint<LIMBS>) -> Self {
        self * scalar
    }

    fn double(&self) -> Self {
        Self(<ProjectivePoint as Group>::double(&self.0))
    }
}

impl Neg for GroupElement {
    type Output = Self;

    fn neg(self) -> Self::Output {
        Self(self.0.neg())
    }
}

impl Add<Self> for GroupElement {
    type Output = Self;

    fn add(self, rhs: Self) -> Self::Output {
        Self(self.0.add(rhs.0))
    }
}

impl<'r> Add<&'r Self> for GroupElement {
    type Output = Self;

    fn add(self, rhs: &'r Self) -> Self::Output {
        Self(self.0.add(rhs.0))
    }
}

impl Sub<Self> for GroupElement {
    type Output = Self;

    fn sub(self, rhs: Self) -> Self::Output {
        Self(self.0.sub(rhs.0))
    }
}

impl<'r> Sub<&'r Self> for GroupElement {
    type Output = Self;

    fn sub(self, rhs: &'r Self) -> Self::Output {
        Self(self.0.sub(rhs.0))
    }
}

impl AddAssign<Self> for GroupElement {
    fn add_assign(&mut self, rhs: Self) {
        self.0.add_assign(rhs.0)
    }
}

impl<'r> AddAssign<&'r Self> for GroupElement {
    fn add_assign(&mut self, rhs: &'r Self) {
        self.0.add_assign(rhs.0)
    }
}

impl SubAssign<Self> for GroupElement {
    fn sub_assign(&mut self, rhs: Self) {
        self.0.sub_assign(rhs.0)
    }
}

impl<'r> SubAssign<&'r Self> for GroupElement {
    fn sub_assign(&mut self, rhs: &'r Self) {
        self.0.sub_assign(rhs.0)
    }
}

impl Mul<Scalar> for GroupElement {
    type Output = Self;

    fn mul(self, rhs: Scalar) -> Self::Output {
        Self(self.0.mul(rhs.0))
    }
}

impl<'r> Mul<&'r Scalar> for GroupElement {
    type Output = Self;

    fn mul(self, rhs: &'r Scalar) -> Self::Output {
        Self(self.0.mul(rhs.0))
    }
}

impl MulAssign<Scalar> for GroupElement {
    fn mul_assign(&mut self, rhs: Scalar) {
        self.0.mul_assign(rhs.0)
    }
}

impl<'r> MulAssign<&'r Scalar> for GroupElement {
    fn mul_assign(&mut self, rhs: &'r Scalar) {
        self.0.mul_assign(rhs.0)
    }
}

impl<'r> Mul<Scalar> for &'r GroupElement {
    type Output = GroupElement;

    fn mul(self, rhs: Scalar) -> Self::Output {
        GroupElement(self.0.mul(rhs.0))
    }
}

impl<'r> Mul<&'r Scalar> for &'r GroupElement {
    type Output = GroupElement;

    fn mul(self, rhs: &'r Scalar) -> Self::Output {
        GroupElement(self.0.mul(rhs.0))
    }
}

impl<const LIMBS: usize> Mul<Uint<LIMBS>> for GroupElement {
    type Output = Self;

    fn mul(self, rhs: Uint<LIMBS>) -> Self::Output {
        self * Scalar::from(rhs)
    }
}

impl<'r, const LIMBS: usize> Mul<&'r Uint<LIMBS>> for GroupElement {
    type Output = Self;

    fn mul(self, rhs: &'r Uint<LIMBS>) -> Self::Output {
        self * Scalar::from(rhs)
    }
}

impl<'r, const LIMBS: usize> Mul<Uint<LIMBS>> for &'r GroupElement {
    type Output = GroupElement;

    fn mul(self, rhs: Uint<LIMBS>) -> Self::Output {
        self * Scalar::from(rhs)
    }
}

impl<'r, const LIMBS: usize> Mul<&'r Uint<LIMBS>> for &'r GroupElement {
    type Output = GroupElement;

    fn mul(self, rhs: &'r Uint<LIMBS>) -> Self::Output {
        self * Scalar::from(rhs)
    }
}

impl<const LIMBS: usize> MulAssign<Uint<LIMBS>> for GroupElement {
    fn mul_assign(&mut self, rhs: Uint<LIMBS>) {
        *self = *self * Scalar::from(rhs)
    }
}

impl<'r, const LIMBS: usize> MulAssign<&'r Uint<LIMBS>> for GroupElement {
    fn mul_assign(&mut self, rhs: &'r Uint<LIMBS>) {
        *self = *self * Scalar::from(rhs)
    }
}

impl MulByGenerator<U256> for GroupElement {
    fn mul_by_generator(&self, scalar: U256) -> Self {
        self.mul_by_generator(Scalar::from(scalar))
    }
}

impl<'r> MulByGenerator<&'r U256> for GroupElement {
    fn mul_by_generator(&self, scalar: &'r U256) -> Self {
        self.mul_by_generator(*scalar)
    }
}

<<<<<<< HEAD
impl CyclicGroupElement<{ U256::LIMBS }> for GroupElement {
=======
impl CyclicGroupElement for GroupElement {
>>>>>>> 9ce9ac28
    fn generator(&self) -> Self {
        Self(ProjectivePoint::GENERATOR)
    }
}

impl BoundedGroupElement<{ U256::LIMBS }> for GroupElement {}

impl KnownOrderGroupElement<{ U256::LIMBS }, Scalar> for GroupElement {
    fn order(&self) -> Uint<{ U256::LIMBS }> {
        ORDER
    }
}

impl MulByGenerator<Scalar> for GroupElement {
    fn mul_by_generator(&self, scalar: Scalar) -> Self {
        GroupElement(
            <ProjectivePoint as elliptic_curve::ops::MulByGenerator>::mul_by_generator(&scalar.0),
        )
    }
}

impl<'r> MulByGenerator<&'r Scalar> for GroupElement {
    fn mul_by_generator(&self, scalar: &'r Scalar) -> Self {
        self.mul_by_generator(*scalar)
    }
}

impl PrimeGroupElement<{ U256::LIMBS }, Scalar> for GroupElement {}<|MERGE_RESOLUTION|>--- conflicted
+++ resolved
@@ -262,11 +262,7 @@
     }
 }
 
-<<<<<<< HEAD
-impl CyclicGroupElement<{ U256::LIMBS }> for GroupElement {
-=======
 impl CyclicGroupElement for GroupElement {
->>>>>>> 9ce9ac28
     fn generator(&self) -> Self {
         Self(ProjectivePoint::GENERATOR)
     }
