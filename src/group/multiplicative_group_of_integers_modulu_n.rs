--- conflicted
+++ resolved
@@ -60,18 +60,6 @@
     pub modulus: Uint<LIMBS>,
 }
 
-<<<<<<< HEAD
-impl<const LIMBS: usize> PublicParameters<LIMBS>
-where
-    Uint<LIMBS>: Encoding,
-{
-    pub const fn new(modulus: Uint<LIMBS>) -> Self {
-        Self { modulus }
-    }
-}
-
-=======
->>>>>>> f4e9f64c
 impl<const LIMBS: usize> group::GroupElement for GroupElement<LIMBS>
 where
     Uint<LIMBS>: Encoding,
