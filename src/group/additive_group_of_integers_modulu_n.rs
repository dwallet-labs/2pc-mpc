--- conflicted
+++ resolved
@@ -31,8 +31,7 @@
 
 /// An element of the additive group of integers modulo `n = modulus`
 /// $\mathbb{Z}_n^+$
-#[derive(PartialEq, Eq, Clone, Copy, Debug)]
-pub struct GroupElement<const LIMBS: usize>(DynResidue<LIMBS>);
+pub type GroupElement<const LIMBS: usize> = DynResidue<LIMBS>;
 
 impl<const LIMBS: usize> Samplable<LIMBS> for DynResidue<LIMBS>
 where
@@ -121,7 +120,7 @@
     type Value = Uint<LIMBS>;
 
     fn value(&self) -> Self::Value {
-        self.0.retrieve()
+        self.retrieve()
     }
 
     type PublicParameters = PublicParameters<LIMBS>;
@@ -131,7 +130,7 @@
         // instantiation; therefore, the modulus of an instance can never be zero and it is safe to
         // `unwrap()`.
         PublicParameters {
-            modulus: NonZero::new(*self.0.params().modulus()).unwrap(),
+            modulus: NonZero::new(*self.params().modulus()).unwrap(),
         }
     }
 
@@ -139,97 +138,30 @@
         value: Self::Value,
         public_parameters: &Self::PublicParameters,
     ) -> crate::group::Result<Self> {
-        Ok(Self(DynResidue::<LIMBS>::new(
+        Ok(DynResidue::<LIMBS>::new(
             &value,
             DynResidueParams::<LIMBS>::new(&public_parameters.modulus),
-        )))
+        ))
     }
 
     fn neutral(&self) -> Self {
-        Self(DynResidue::<LIMBS>::zero(*self.0.params()))
+        DynResidue::<LIMBS>::zero(*self.params())
     }
 
     fn scalar_mul<const RHS_LIMBS: usize>(&self, scalar: &Uint<RHS_LIMBS>) -> Self {
         let scalar = DynResidue::new(
             &scalar.reduce(&self.public_parameters().modulus),
-            *self.0.params(),
+            *self.params(),
         );
 
-        Self(self.0 * scalar)
+        self * scalar
     }
 
     fn double(&self) -> Self {
-        Self(self.0 + self.0)
-    }
-}
-
-impl<const LIMBS: usize> Neg for GroupElement<LIMBS> {
-    type Output = Self;
-
-    fn neg(self) -> Self::Output {
-        Self(self.0.neg())
-    }
-}
-
-impl<const LIMBS: usize> Add<Self> for GroupElement<LIMBS> {
-    type Output = Self;
-
-    fn add(self, rhs: Self) -> Self::Output {
-        Self(self.0.add(rhs.0))
-    }
-}
-
-impl<'r, const LIMBS: usize> Add<&'r Self> for GroupElement<LIMBS> {
-    type Output = Self;
-
-    fn add(self, rhs: &'r Self) -> Self::Output {
-        Self(self.0.add(rhs.0))
-    }
-}
-
-<<<<<<< HEAD
-impl<const LIMBS: usize> Sub<Self> for GroupElement<LIMBS> {
-    type Output = Self;
-
-    fn sub(self, rhs: Self) -> Self::Output {
-        Self(self.0.sub(rhs.0))
-    }
-}
-
-impl<'r, const LIMBS: usize> Sub<&'r Self> for GroupElement<LIMBS> {
-    type Output = Self;
-
-    fn sub(self, rhs: &'r Self) -> Self::Output {
-        Self(self.0.sub(rhs.0))
-    }
-}
-
-impl<const LIMBS: usize> AddAssign<Self> for GroupElement<LIMBS> {
-    fn add_assign(&mut self, rhs: Self) {
-        self.0.add_assign(rhs.0)
-    }
-}
-
-impl<'r, const LIMBS: usize> AddAssign<&'r Self> for GroupElement<LIMBS> {
-    fn add_assign(&mut self, rhs: &'r Self) {
-        self.0.add_assign(rhs.0)
-    }
-}
-
-impl<const LIMBS: usize> SubAssign<Self> for GroupElement<LIMBS> {
-    fn sub_assign(&mut self, rhs: Self) {
-        self.0.sub_assign(rhs.0)
-    }
-}
-
-impl<'r, const LIMBS: usize> SubAssign<&'r Self> for GroupElement<LIMBS> {
-    fn sub_assign(&mut self, rhs: &'r Self) {
-        self.0.sub_assign(rhs.0)
-    }
-}
-
-impl<const LIMBS: usize> MulByGenerator<Uint<LIMBS>> for GroupElement<LIMBS>
-=======
+        self + self
+    }
+}
+
 impl<const LIMBS: usize> MulByGenerator<Uint<LIMBS>> for Wrapping<Uint<LIMBS>>
 where
     Uint<LIMBS>: Encoding,
@@ -258,7 +190,6 @@
 }
 
 impl<const LIMBS: usize> MulByGenerator<Uint<LIMBS>> for DynResidue<LIMBS>
->>>>>>> 78d446f7
 where
     Uint<LIMBS>: Encoding,
 {
@@ -267,14 +198,14 @@
     }
 }
 
-impl<const LIMBS: usize> MulByGenerator<&Uint<LIMBS>> for GroupElement<LIMBS>
+impl<const LIMBS: usize> MulByGenerator<&Uint<LIMBS>> for DynResidue<LIMBS>
 where
     Uint<LIMBS>: Encoding,
 {
     fn mul_by_generator(&self, scalar: &Uint<LIMBS>) -> Self {
         // In the additive group, the generator is 1 and multiplication by it is simply returning
         // the same number modulu the order (which is taken care of in `DynResidue`.
-        Self(DynResidue::new(scalar, *self.0.params()))
+        DynResidue::new(scalar, *self.params())
     }
 }
 
@@ -283,7 +214,7 @@
     Uint<LIMBS>: Encoding,
 {
     fn generator(&self) -> Self {
-        Self(DynResidue::<LIMBS>::one(*self.0.params()))
+        Self(DynResidue::<LIMBS>::one(*self.params()))
     }
 }
 
