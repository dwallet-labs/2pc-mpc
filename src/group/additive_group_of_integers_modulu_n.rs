--- conflicted
+++ resolved
@@ -1,28 +1,7 @@
 // Author: dWallet Labs, LTD.
 // SPDX-License-Identifier: Apache-2.0
 
-<<<<<<< HEAD
-// This should be called Z module?
-
-use std::ops::{Add, AddAssign, Mul, MulAssign, Neg, Sub, SubAssign};
-
-use crypto_bigint::{
-    modular::runtime_mod::{DynResidue, DynResidueParams},
-    rand_core::CryptoRngCore,
-    Encoding, NonZero, Random, Uint, Wrapping, Zero,
-};
-use serde::{Deserialize, Serialize};
-
-use crate::{
-    group,
-    group::{
-        CyclicGroupElement, GroupElement as _, KnownOrderGroupElement, MulByGenerator, Samplable,
-    },
-    traits::Reduce,
-};
-=======
 // TODO: This should be called Z module?
->>>>>>> 2536c67f
 
 // Crypto-bigint has two structures we can work with for modular arithmetics;
 // 1. DynResidue - uses Montgomery and works for odd moduli only, used in `odd_modulu`
@@ -33,192 +12,5 @@
 // For groups that should behave like the integers group $Z$ but bounded by some upper bound, 2. is
 // more appropriate.
 
-<<<<<<< HEAD
-impl<const LIMBS: usize> Samplable<LIMBS> for DynResidue<LIMBS>
-where
-    Uint<LIMBS>: Encoding,
-{
-    fn sample(
-        rng: &mut impl CryptoRngCore,
-        public_parameters: &Self::PublicParameters,
-    ) -> group::Result<Self> {
-        <DynResidue<LIMBS> as group::GroupElement<LIMBS>>::new(
-            Uint::<LIMBS>::random(rng),
-            public_parameters,
-        )
-    }
-}
-
-impl<const LIMBS: usize> Samplable<LIMBS> for Wrapping<Uint<LIMBS>>
-where
-    Uint<LIMBS>: Encoding,
-{
-    fn sample(
-        rng: &mut impl CryptoRngCore,
-        _public_parameters: &Self::PublicParameters,
-    ) -> group::Result<Self> {
-        Ok(Self::random(rng))
-    }
-}
-
-/// The public parameters of the additive group of integers modulo `n = modulus`
-/// $\mathbb{Z}_n^+$
-#[derive(PartialEq, Eq, Clone, Debug, Serialize, Deserialize)]
-pub struct PublicParameters<const LIMBS: usize>
-where
-    Uint<LIMBS>: Encoding,
-{
-    modulus: NonZero<Uint<LIMBS>>,
-}
-
-impl<const LIMBS: usize> PublicParameters<LIMBS>
-where
-    Uint<LIMBS>: Encoding,
-{
-    pub fn new(modulus: NonZero<Uint<LIMBS>>) -> Self {
-        Self { modulus }
-    }
-}
-
-impl<const LIMBS: usize> group::GroupElement<LIMBS> for Wrapping<Uint<LIMBS>>
-where
-    Uint<LIMBS>: Encoding,
-{
-    type Value = Uint<LIMBS>;
-
-    fn value(&self) -> Self::Value {
-        self.0
-    }
-
-    type PublicParameters = ();
-
-    fn public_parameters(&self) -> Self::PublicParameters {}
-
-    fn new(
-        value: Self::Value,
-        _public_parameters: &Self::PublicParameters,
-    ) -> crate::group::Result<Self> {
-        Ok(Wrapping(value))
-    }
-
-    fn neutral(&self) -> Self {
-        Self::ZERO
-    }
-
-    fn scalar_mul<const RHS_LIMBS: usize>(&self, scalar: &Uint<RHS_LIMBS>) -> Self {
-        Wrapping(self.0.wrapping_mul(scalar))
-    }
-
-    fn double(&self) -> Self {
-        self + self
-    }
-}
-
-impl<const LIMBS: usize> group::GroupElement<LIMBS> for DynResidue<LIMBS>
-where
-    Uint<LIMBS>: Encoding,
-{
-    type Value = Uint<LIMBS>;
-
-    fn value(&self) -> Self::Value {
-        self.retrieve()
-    }
-
-    type PublicParameters = PublicParameters<LIMBS>;
-
-    fn public_parameters(&self) -> Self::PublicParameters {
-        // Montgomery form only works for odd modulus, and this is assured in `DynResidue`
-        // instantiation; therefore, the modulus of an instance can never be zero and it is safe to
-        // `unwrap()`.
-        PublicParameters {
-            modulus: NonZero::new(*self.params().modulus()).unwrap(),
-        }
-    }
-
-    fn new(
-        value: Self::Value,
-        public_parameters: &Self::PublicParameters,
-    ) -> crate::group::Result<Self> {
-        Ok(DynResidue::<LIMBS>::new(
-            &value,
-            DynResidueParams::<LIMBS>::new(&public_parameters.modulus),
-        ))
-    }
-
-    fn neutral(&self) -> Self {
-        DynResidue::<LIMBS>::zero(*self.params())
-    }
-
-    fn scalar_mul<const RHS_LIMBS: usize>(&self, scalar: &Uint<RHS_LIMBS>) -> Self {
-        let scalar = DynResidue::new(
-            &scalar.reduce(&self.public_parameters().modulus),
-            *self.params(),
-        );
-
-        self * scalar
-    }
-
-    fn double(&self) -> Self {
-        self + self
-    }
-}
-
-impl<const LIMBS: usize> MulByGenerator<Uint<LIMBS>> for Wrapping<Uint<LIMBS>>
-where
-    Uint<LIMBS>: Encoding,
-{
-    fn mul_by_generator(&self, scalar: Uint<LIMBS>) -> Self {
-        self.mul_by_generator(&scalar)
-    }
-}
-
-impl<const LIMBS: usize> MulByGenerator<&Uint<LIMBS>> for Wrapping<Uint<LIMBS>>
-where
-    Uint<LIMBS>: Encoding,
-{
-    fn mul_by_generator(&self, scalar: &Uint<LIMBS>) -> Self {
-        Wrapping(scalar.into())
-    }
-}
-
-impl<const LIMBS: usize> CyclicGroupElement<LIMBS> for Wrapping<Uint<LIMBS>>
-where
-    Uint<LIMBS>: Encoding,
-{
-    fn generator(&self) -> Self {
-        Wrapping(Uint::<LIMBS>::ONE)
-    }
-}
-
-impl<const LIMBS: usize> MulByGenerator<Uint<LIMBS>> for DynResidue<LIMBS>
-where
-    Uint<LIMBS>: Encoding,
-{
-    fn mul_by_generator(&self, scalar: Uint<LIMBS>) -> Self {
-        self.mul_by_generator(&scalar)
-    }
-}
-
-impl<const LIMBS: usize> MulByGenerator<&Uint<LIMBS>> for DynResidue<LIMBS>
-where
-    Uint<LIMBS>: Encoding,
-{
-    fn mul_by_generator(&self, scalar: &Uint<LIMBS>) -> Self {
-        // In the additive group, the generator is 1 and multiplication by it is simply returning
-        // the same number modulu the order (which is taken care of in `DynResidue`.
-        DynResidue::new(scalar, *self.params())
-    }
-}
-
-impl<const LIMBS: usize> CyclicGroupElement<LIMBS> for DynResidue<LIMBS>
-where
-    Uint<LIMBS>: Encoding,
-{
-    fn generator(&self) -> Self {
-        DynResidue::<LIMBS>::one(*self.params())
-    }
-}
-=======
 pub mod odd_moduli;
-pub mod power_of_two_moduli;
->>>>>>> 2536c67f
+pub mod power_of_two_moduli;