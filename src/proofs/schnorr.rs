--- conflicted
+++ resolved
@@ -8,11 +8,7 @@
 use serde::{Deserialize, Serialize};
 
 use super::{Error, Result, TranscriptProtocol};
-<<<<<<< HEAD
 use crate::{group, group::GroupElement, traits::Samplable, ComputationalSecuritySizedNumber};
-=======
-use crate::{group, group::GroupElement, ComputationalSecuritySizedNumber};
->>>>>>> 6829a395
 
 // For a batch size $N_B$, the challenge space should be $[0,N_B \cdot 2^{\kappa + 2})$.
 // Setting it to be 64-bit larger than the computational security parameter $\kappa$ allows us to
@@ -116,24 +112,15 @@
     /// Prove an enhanced batched Schnorr zero-knowledge claim.
     /// Returns the zero-knowledge proof.
     pub fn prove(
-<<<<<<< HEAD
         protocol_context: ProtocolContext,
-        language_public_parameters: &L::PublicParameters,
+        language_public_parameters: &Lang::PublicParameters,
         witness_space_public_parameters: &WitnessSpaceGroupElement::PublicParameters,
         public_value_space_public_parameters: &PublicValueSpaceGroupElement::PublicParameters,
         witnesses_and_statements: Vec<(WitnessSpaceGroupElement, PublicValueSpaceGroupElement)>,
         rng: &mut impl CryptoRngCore,
-=======
-        _protocol_context: ProtocolContext,
-        _language_public_parameters: &Lang::PublicParameters,
-        _witness_space_public_parameters: &WitnessSpaceGroupElement::PublicParameters,
-        _public_value_space_public_parameters: &PublicValueSpaceGroupElement::PublicParameters,
-        _witnesses_and_statements: Vec<(WitnessSpaceGroupElement, PublicValueSpaceGroupElement)>,
-        _rng: &mut impl CryptoRngCore,
->>>>>>> 6829a395
     ) -> Result<Self> {
         if witnesses_and_statements.is_empty() {
-            return Err(Error::InvalidParameters());
+            return Err(Error::InvalidParameters);
         }
 
         let batch_size = witnesses_and_statements.len();
@@ -153,13 +140,13 @@
 
         let randomizer = WitnessSpaceGroupElement::sample(rng);
 
-        let statement_mask = L::group_homomorphism(
+        let statement_mask = Lang::group_homomorphism(
             &randomizer,
             language_public_parameters,
             witness_space_public_parameters,
             public_value_space_public_parameters,
         )
-        .map_err(|_| Error::InvalidParameters())?;
+        .map_err(|_| Error::InvalidParameters)?;
 
         let challenges: Vec<ChallengeSizedNumber> =
             Self::compute_challenges(&statement_mask.value(), batch_size, &mut transcript)?;
@@ -188,69 +175,42 @@
         todo!()
     }
 
-<<<<<<< HEAD
-    fn setup_protocol(
-        protocol_context: &ProtocolContext,
-        language_public_parameters: &L::PublicParameters,
-=======
-    #[allow(dead_code)]
     fn setup_protocol(
         protocol_context: &ProtocolContext,
         language_public_parameters: &Lang::PublicParameters,
->>>>>>> 6829a395
         witness_space_public_parameters: &WitnessSpaceGroupElement::PublicParameters,
         public_value_space_public_parameters: &PublicValueSpaceGroupElement::PublicParameters,
         statements: Vec<PublicValueSpaceGroupElement>,
     ) -> Result<Transcript> {
-<<<<<<< HEAD
-        let mut transcript = Transcript::new(L::NAME.as_bytes());
-=======
         let mut transcript = Transcript::new(Lang::NAME.as_bytes());
->>>>>>> 6829a395
 
         // TODO: now that the challenge space is hard-coded U192, we don't need to anything about it
         // right?
 
         transcript
             .serialize_to_transcript_as_json(b"protocol context", protocol_context)
-<<<<<<< HEAD
-            .map_err(|_e| Error::InvalidParameters())?;
-=======
-            .map_err(|_e| Error::InvalidParameters)?;
->>>>>>> 6829a395
+            .map_err(|_e| Error::InvalidParameters)?;
 
         transcript
             .serialize_to_transcript_as_json(
                 b"language public parameters",
                 language_public_parameters,
             )
-<<<<<<< HEAD
-            .map_err(|_e| Error::InvalidParameters())?;
-=======
-            .map_err(|_e| Error::InvalidParameters)?;
->>>>>>> 6829a395
+            .map_err(|_e| Error::InvalidParameters)?;
 
         transcript
             .serialize_to_transcript_as_json(
                 b"witness space public parameters",
                 witness_space_public_parameters,
             )
-<<<<<<< HEAD
-            .map_err(|_e| Error::InvalidParameters())?;
-=======
-            .map_err(|_e| Error::InvalidParameters)?;
->>>>>>> 6829a395
+            .map_err(|_e| Error::InvalidParameters)?;
 
         transcript
             .serialize_to_transcript_as_json(
                 b"public value space public parameters",
                 public_value_space_public_parameters,
             )
-<<<<<<< HEAD
-            .map_err(|_e| Error::InvalidParameters())?;
-=======
-            .map_err(|_e| Error::InvalidParameters)?;
->>>>>>> 6829a395
+            .map_err(|_e| Error::InvalidParameters)?;
 
         if statements
             .iter()
@@ -259,20 +219,12 @@
             })
             .any(|res| res.is_err())
         {
-<<<<<<< HEAD
-            return Err(Error::InvalidParameters());
-=======
             return Err(Error::InvalidParameters);
->>>>>>> 6829a395
         }
 
         Ok(transcript)
     }
 
-<<<<<<< HEAD
-=======
-    #[allow(dead_code)]
->>>>>>> 6829a395
     fn compute_challenges(
         statement_mask_value: &PublicValueSpaceGroupElement::Value,
         batch_size: usize,
@@ -280,11 +232,7 @@
     ) -> Result<Vec<ChallengeSizedNumber>> {
         transcript
             .serialize_to_transcript_as_json(b"randomizer public value", statement_mask_value)
-<<<<<<< HEAD
-            .map_err(|_e| Error::InvalidParameters())?;
-=======
-            .map_err(|_e| Error::InvalidParameters)?;
->>>>>>> 6829a395
+            .map_err(|_e| Error::InvalidParameters)?;
 
         Ok((1..=batch_size)
             .map(|_| {
