--- conflicted
+++ resolved
@@ -13,15 +13,9 @@
     // The upper bound for the scalar size of the associated public-value space group
     const PUBLIC_VALUE_SCALAR_LIMBS: usize,
     // An element of the witness space $(\HH, +)$
-<<<<<<< HEAD
     WitnessSpaceGroupElement: GroupElement<WITNESS_SCALAR_LIMBS>,
-    // An element in the associated public-value space $(\GG, +)$
+    // An element in the associated public-value space $(\GG, \cdot)$
     PublicValueSpaceGroupElement: GroupElement<PUBLIC_VALUE_SCALAR_LIMBS>,
-=======
-    WitnessSpaceGroupElement: GroupElement<SCALAR_LIMBS>,
-    // An element in the associated public-value space $(\GG, \cdot)$
-    PublicValueSpaceGroupElement: GroupElement<SCALAR_LIMBS>,
->>>>>>> 83874529
 >
 {
     /// Public parameters for a language family $\pp \gets \Setup(1^\kappa)$
