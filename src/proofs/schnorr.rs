// Author: dWallet Labs, LTD.
// SPDX-License-Identifier: Apache-2.0

use std::marker::PhantomData;

use crypto_bigint::{rand_core::CryptoRngCore, ConcatMixed, U64};
use merlin::Transcript;
use serde::{Deserialize, Serialize};

use super::{Error, Result, TranscriptProtocol};
use crate::{group, group::GroupElement, traits::Samplable, ComputationalSecuritySizedNumber};

// For a batch size $N_B$, the challenge space should be $[0,N_B \cdot 2^{\kappa + 2})$.
// Setting it to be 64-bit larger than the computational security parameter $\kappa$ allows us to
// practically use any batch size (Rust does not allow a vector larger than $2^64$ elements,
// as does 64-bit architectures in which the memory won't even be addressable.)
type ChallengeSizedNumber = <ComputationalSecuritySizedNumber as ConcatMixed<U64>>::MixedOutput;

/// A Schnorr Zero-Knowledge Proof Language
/// Can be generically used to generate a batched Schnorr zero-knowledge `Proof`
/// As defined in Appendix B. Schnorr Protocols in the paper
pub trait Language<
    // The upper bound for the scalar size of the witness group
    const WITNESS_SCALAR_LIMBS: usize,
    // The upper bound for the scalar size of the associated public-value space group
    const PUBLIC_VALUE_SCALAR_LIMBS: usize,
    // An element of the witness space $(\HH_\pp, +)$
    WitnessSpaceGroupElement: GroupElement<WITNESS_SCALAR_LIMBS> + Samplable,
    // An element in the associated public-value space $(\GG_\pp, \cdot)$,
    PublicValueSpaceGroupElement: GroupElement<PUBLIC_VALUE_SCALAR_LIMBS>,
>
{
    /// Public parameters for a language family $\pp \gets \Setup(1^\kappa)$
    ///
    /// Used for language-specific parameters (e.g., the public parameters of the commitment scheme
    /// used for proving knowledge of decommitment - the bases $g$, $h$ in the case of Pedersen).
    ///
    /// Group public parameters are encoded separately in
    /// `WitnessSpaceGroupElement::PublicParameters` and
    /// `PublicValueSpaceGroupElement::PublicParameters`.
    type PublicParameters: Serialize + PartialEq;

    /// A unique string representing the name of this language; will be inserted to the Fiat-Shamir
    /// transcript.
    const NAME: &'static str;

    /// A group homomorphism $\phi:\HH\to\GG$  from $(\HH_\pp, +)$, the witness space,
    /// to $(\GG_\pp,\cdot)$, the statement space.
    fn group_homomorphism(
        witness: &WitnessSpaceGroupElement,
        language_public_parameters: &Self::PublicParameters,
        witness_space_public_parameters: &WitnessSpaceGroupElement::PublicParameters,
        public_value_space_public_parameters: &PublicValueSpaceGroupElement::PublicParameters,
    ) -> group::Result<PublicValueSpaceGroupElement>;
}

/// An Enhanced Batched Schnorr Zero-Knowledge Proof.
/// Implements Appendix B. Schnorr Protocols in the paper.
#[derive(Debug, Clone, Serialize, Deserialize)]
pub struct Proof<
    const WITNESS_SCALAR_LIMBS: usize,
    const PUBLIC_VALUE_SCALAR_LIMBS: usize,
    WitnessSpaceGroupElement: GroupElement<WITNESS_SCALAR_LIMBS>,
    PublicValueSpaceGroupElement: GroupElement<PUBLIC_VALUE_SCALAR_LIMBS>,
    Lang,
    // A struct used by the protocol using this proof,
    // used to provide extra necessary context that will parameterize the proof (and thus verifier
    // code) and be inserted to the Fiat-Shamir transcript
    ProtocolContext,
> {
    statement_mask: PublicValueSpaceGroupElement::Value,
    response: WitnessSpaceGroupElement::Value,

    _language_choice: PhantomData<Lang>,
    _protocol_context_choice: PhantomData<ProtocolContext>,
}

impl<
        const WITNESS_SCALAR_LIMBS: usize,
        const PUBLIC_VALUE_SCALAR_LIMBS: usize,
        WitnessSpaceGroupElement: GroupElement<WITNESS_SCALAR_LIMBS> + Samplable,
        PublicValueSpaceGroupElement: GroupElement<PUBLIC_VALUE_SCALAR_LIMBS>,
        Lang: Language<
            WITNESS_SCALAR_LIMBS,
            PUBLIC_VALUE_SCALAR_LIMBS,
            WitnessSpaceGroupElement,
            PublicValueSpaceGroupElement,
        >,
        ProtocolContext: Serialize,
    >
    Proof<
        WITNESS_SCALAR_LIMBS,
        PUBLIC_VALUE_SCALAR_LIMBS,
        WitnessSpaceGroupElement,
        PublicValueSpaceGroupElement,
        Lang,
        ProtocolContext,
    >
{
    fn new(
        statement_mask: PublicValueSpaceGroupElement,
        response: WitnessSpaceGroupElement,
    ) -> Self {
        Self {
            statement_mask: statement_mask.value(),
            response: response.value(),
            _language_choice: PhantomData,
            _protocol_context_choice: PhantomData,
        }
    }

    /// Prove an enhanced batched Schnorr zero-knowledge claim.
    /// Returns the zero-knowledge proof.
    pub fn prove(
        protocol_context: ProtocolContext,
        language_public_parameters: &Lang::PublicParameters,
        witness_space_public_parameters: &WitnessSpaceGroupElement::PublicParameters,
        public_value_space_public_parameters: &PublicValueSpaceGroupElement::PublicParameters,
        witnesses_and_statements: Vec<(WitnessSpaceGroupElement, PublicValueSpaceGroupElement)>,
        rng: &mut impl CryptoRngCore,
    ) -> Result<Self> {
        if witnesses_and_statements.is_empty() {
            return Err(Error::InvalidParameters);
        }

        let batch_size = witnesses_and_statements.len();

        let (witnesses, statements): (
            Vec<WitnessSpaceGroupElement>,
            Vec<PublicValueSpaceGroupElement>,
        ) = witnesses_and_statements.iter().cloned().unzip();

        let mut transcript = Self::setup_protocol(
            &protocol_context,
            language_public_parameters,
            witness_space_public_parameters,
            public_value_space_public_parameters,
            statements,
        )?;

        let randomizer = WitnessSpaceGroupElement::sample(rng);

        let statement_mask = Lang::group_homomorphism(
            &randomizer,
            language_public_parameters,
            witness_space_public_parameters,
            public_value_space_public_parameters,
        )
        .map_err(|_| Error::InvalidParameters)?;

        let challenges: Vec<ChallengeSizedNumber> =
            Self::compute_challenges(&statement_mask.value(), batch_size, &mut transcript)?;

        // TODO: do I need to handle the e < 0 case? if not, please update the paper
        let response = randomizer
            + witnesses
                .into_iter()
                .zip(challenges)
                .map(|(witness, challenge)| witness.scalar_mul(&challenge))
                .reduce(|a, b| a + b)
                .unwrap();

        Ok(Self::new(statement_mask, response))
    }

    /// Verify an enhanced batched Schnorr zero-knowledge proof
    pub fn verify(
        &self,
        _protocol_context: ProtocolContext,
        _language_public_parameters: &Lang::PublicParameters,
        _witness_space_public_parameters: &WitnessSpaceGroupElement::PublicParameters,
        _public_value_space_public_parameters: &PublicValueSpaceGroupElement::PublicParameters,
        _statements: Vec<PublicValueSpaceGroupElement>,
    ) -> Result<()> {
        todo!()
    }
<<<<<<< HEAD
}

#[cfg(test)]
mod tests {
    use super::*;

    // use rstest::rstest;

    // #[rstest]
    fn valid_proof_verifies<
        const WITNESS_SCALAR_LIMBS: usize,
        const PUBLIC_VALUE_SCALAR_LIMBS: usize,
        WitnessSpaceGroupElement: GroupElement<WITNESS_SCALAR_LIMBS>,
        PublicValueSpaceGroupElement: GroupElement<PUBLIC_VALUE_SCALAR_LIMBS>,
        Lang: Language<
            WITNESS_SCALAR_LIMBS,
            PUBLIC_VALUE_SCALAR_LIMBS,
            WitnessSpaceGroupElement,
            PublicValueSpaceGroupElement,
        >,
    >(
        language_public_parameters: Lang::PublicParameters,
        // #[case] language_public_parameters: Lang::PublicParameters,
        // #[case] _marker: PhantomData<L>,
    ) {
        // TODO: sample a witness, prove it, verify it.
        // TODO: sample a number of witnesses, prove it, verify it.
    }

    // #[rstest]
    fn invalid_proof_does_not_verify<
        const WITNESS_SCALAR_LIMBS: usize,
        const PUBLIC_VALUE_SCALAR_LIMBS: usize,
        WitnessSpaceGroupElement: GroupElement<WITNESS_SCALAR_LIMBS>,
        PublicValueSpaceGroupElement: GroupElement<PUBLIC_VALUE_SCALAR_LIMBS>,
        Lang: Language<
            WITNESS_SCALAR_LIMBS,
            PUBLIC_VALUE_SCALAR_LIMBS,
            WitnessSpaceGroupElement,
            PublicValueSpaceGroupElement,
        >,
    >(
        language_public_parameters: Lang::PublicParameters,
        // #[case] language_public_parameters: Lang::PublicParameters,
        // #[case] _marker: PhantomData<L>,
    ) {
        // TODO: sample a witness, prove it, send valid proof, and make sure it doesn't verify
        // against another statement.
        //
        // TODO: valid proof with neutral response/mask doesn't verify
        //
        //
        // TODO: valid proof with invalid response/mask doesn't verify
        //
        // TODO: how do I even generate an invalid element generically? perhaps I should pass it as
        // a parameter.
=======

    fn setup_protocol(
        protocol_context: &ProtocolContext,
        language_public_parameters: &Lang::PublicParameters,
        witness_space_public_parameters: &WitnessSpaceGroupElement::PublicParameters,
        public_value_space_public_parameters: &PublicValueSpaceGroupElement::PublicParameters,
        statements: Vec<PublicValueSpaceGroupElement>,
    ) -> Result<Transcript> {
        let mut transcript = Transcript::new(Lang::NAME.as_bytes());

        // TODO: now that the challenge space is hard-coded U192, we don't need to anything about it
        // right?

        transcript
            .serialize_to_transcript_as_json(b"protocol context", protocol_context)
            .map_err(|_e| Error::InvalidParameters)?;

        transcript
            .serialize_to_transcript_as_json(
                b"language public parameters",
                language_public_parameters,
            )
            .map_err(|_e| Error::InvalidParameters)?;

        transcript
            .serialize_to_transcript_as_json(
                b"witness space public parameters",
                witness_space_public_parameters,
            )
            .map_err(|_e| Error::InvalidParameters)?;

        transcript
            .serialize_to_transcript_as_json(
                b"public value space public parameters",
                public_value_space_public_parameters,
            )
            .map_err(|_e| Error::InvalidParameters)?;

        if statements
            .iter()
            .map(|statement| {
                transcript.serialize_to_transcript_as_json(b"statement value", &statement.value())
            })
            .any(|res| res.is_err())
        {
            return Err(Error::InvalidParameters);
        }

        Ok(transcript)
    }

    fn compute_challenges(
        statement_mask_value: &PublicValueSpaceGroupElement::Value,
        batch_size: usize,
        transcript: &mut Transcript,
    ) -> Result<Vec<ChallengeSizedNumber>> {
        transcript
            .serialize_to_transcript_as_json(b"randomizer public value", statement_mask_value)
            .map_err(|_e| Error::InvalidParameters)?;

        Ok((1..=batch_size)
            .map(|_| {
                let challenge = transcript.challenge(b"challenge");

                // we don't have to do this because Merlin uses a PRF behind the scenes,
                // but we do it anyways as a security best-practice
                transcript.append_uint(b"challenge", &challenge);

                challenge
            })
            .collect())
>>>>>>> 986dc6ca
    }
}<|MERGE_RESOLUTION|>--- conflicted
+++ resolved
@@ -174,7 +174,78 @@
     ) -> Result<()> {
         todo!()
     }
-<<<<<<< HEAD
+
+    fn setup_protocol(
+        protocol_context: &ProtocolContext,
+        language_public_parameters: &Lang::PublicParameters,
+        witness_space_public_parameters: &WitnessSpaceGroupElement::PublicParameters,
+        public_value_space_public_parameters: &PublicValueSpaceGroupElement::PublicParameters,
+        statements: Vec<PublicValueSpaceGroupElement>,
+    ) -> Result<Transcript> {
+        let mut transcript = Transcript::new(Lang::NAME.as_bytes());
+
+        // TODO: now that the challenge space is hard-coded U192, we don't need to anything about it
+        // right?
+
+        transcript
+            .serialize_to_transcript_as_json(b"protocol context", protocol_context)
+            .map_err(|_e| Error::InvalidParameters)?;
+
+        transcript
+            .serialize_to_transcript_as_json(
+                b"language public parameters",
+                language_public_parameters,
+            )
+            .map_err(|_e| Error::InvalidParameters)?;
+
+        transcript
+            .serialize_to_transcript_as_json(
+                b"witness space public parameters",
+                witness_space_public_parameters,
+            )
+            .map_err(|_e| Error::InvalidParameters)?;
+
+        transcript
+            .serialize_to_transcript_as_json(
+                b"public value space public parameters",
+                public_value_space_public_parameters,
+            )
+            .map_err(|_e| Error::InvalidParameters)?;
+
+        if statements
+            .iter()
+            .map(|statement| {
+                transcript.serialize_to_transcript_as_json(b"statement value", &statement.value())
+            })
+            .any(|res| res.is_err())
+        {
+            return Err(Error::InvalidParameters);
+        }
+
+        Ok(transcript)
+    }
+
+    fn compute_challenges(
+        statement_mask_value: &PublicValueSpaceGroupElement::Value,
+        batch_size: usize,
+        transcript: &mut Transcript,
+    ) -> Result<Vec<ChallengeSizedNumber>> {
+        transcript
+            .serialize_to_transcript_as_json(b"randomizer public value", statement_mask_value)
+            .map_err(|_e| Error::InvalidParameters)?;
+
+        Ok((1..=batch_size)
+            .map(|_| {
+                let challenge = transcript.challenge(b"challenge");
+
+                // we don't have to do this because Merlin uses a PRF behind the scenes,
+                // but we do it anyways as a security best-practice
+                transcript.append_uint(b"challenge", &challenge);
+
+                challenge
+            })
+            .collect())
+    }
 }
 
 #[cfg(test)]
@@ -231,78 +302,5 @@
         //
         // TODO: how do I even generate an invalid element generically? perhaps I should pass it as
         // a parameter.
-=======
-
-    fn setup_protocol(
-        protocol_context: &ProtocolContext,
-        language_public_parameters: &Lang::PublicParameters,
-        witness_space_public_parameters: &WitnessSpaceGroupElement::PublicParameters,
-        public_value_space_public_parameters: &PublicValueSpaceGroupElement::PublicParameters,
-        statements: Vec<PublicValueSpaceGroupElement>,
-    ) -> Result<Transcript> {
-        let mut transcript = Transcript::new(Lang::NAME.as_bytes());
-
-        // TODO: now that the challenge space is hard-coded U192, we don't need to anything about it
-        // right?
-
-        transcript
-            .serialize_to_transcript_as_json(b"protocol context", protocol_context)
-            .map_err(|_e| Error::InvalidParameters)?;
-
-        transcript
-            .serialize_to_transcript_as_json(
-                b"language public parameters",
-                language_public_parameters,
-            )
-            .map_err(|_e| Error::InvalidParameters)?;
-
-        transcript
-            .serialize_to_transcript_as_json(
-                b"witness space public parameters",
-                witness_space_public_parameters,
-            )
-            .map_err(|_e| Error::InvalidParameters)?;
-
-        transcript
-            .serialize_to_transcript_as_json(
-                b"public value space public parameters",
-                public_value_space_public_parameters,
-            )
-            .map_err(|_e| Error::InvalidParameters)?;
-
-        if statements
-            .iter()
-            .map(|statement| {
-                transcript.serialize_to_transcript_as_json(b"statement value", &statement.value())
-            })
-            .any(|res| res.is_err())
-        {
-            return Err(Error::InvalidParameters);
-        }
-
-        Ok(transcript)
-    }
-
-    fn compute_challenges(
-        statement_mask_value: &PublicValueSpaceGroupElement::Value,
-        batch_size: usize,
-        transcript: &mut Transcript,
-    ) -> Result<Vec<ChallengeSizedNumber>> {
-        transcript
-            .serialize_to_transcript_as_json(b"randomizer public value", statement_mask_value)
-            .map_err(|_e| Error::InvalidParameters)?;
-
-        Ok((1..=batch_size)
-            .map(|_| {
-                let challenge = transcript.challenge(b"challenge");
-
-                // we don't have to do this because Merlin uses a PRF behind the scenes,
-                // but we do it anyways as a security best-practice
-                transcript.append_uint(b"challenge", &challenge);
-
-                challenge
-            })
-            .collect())
->>>>>>> 986dc6ca
     }
 }