--- conflicted
+++ resolved
@@ -112,19 +112,12 @@
     /// Prove an enhanced batched Schnorr zero-knowledge claim.
     /// Returns the zero-knowledge proof.
     pub fn prove(
-<<<<<<< HEAD
-        protocol_context: &ProtocolContext,
-        public_parameters: &L::PublicParameters,
-        witnesses_and_statements: Vec<(WitnessSpaceGroupElement, PublicValueSpaceGroupElement)>,
-        rng: &mut impl CryptoRngCore,
-=======
         _protocol_context: ProtocolContext,
         _language_public_parameters: &L::PublicParameters,
         _witness_space_public_parameters: &WitnessSpaceGroupElement::PublicParameters,
         _public_value_space_public_parameters: &PublicValueSpaceGroupElement::PublicParameters,
         _witnesses_and_statements: Vec<(WitnessSpaceGroupElement, PublicValueSpaceGroupElement)>,
         _rng: &mut impl CryptoRngCore,
->>>>>>> b3796f34
     ) -> Result<Self> {
         if witnesses_and_statements.is_empty() {
             return Err(Error::InvalidParameters());
