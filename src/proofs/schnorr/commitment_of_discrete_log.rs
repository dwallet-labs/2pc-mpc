--- conflicted
+++ resolved
@@ -24,14 +24,8 @@
 ///
 /// In the paper, we have proved it for any prime known-order group; so it is safe to use with a
 /// `PrimeOrderGroupElement`.
-<<<<<<< HEAD
-pub struct Language<const SCALAR_LIMBS: usize, Scalar, GroupElement, CommitmentScheme> {
-    _scalar_choice: PhantomData<Scalar>,
-    _group_element_choice: PhantomData<GroupElement>,
-=======
 #[derive(Clone)]
 pub struct Language<CommitmentScheme> {
->>>>>>> 55df72cf
     _commitment_choice: PhantomData<CommitmentScheme>,
 }
 
