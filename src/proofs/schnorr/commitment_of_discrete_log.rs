--- conflicted
+++ resolved
@@ -3,17 +3,12 @@
 
 use std::{marker::PhantomData, ops::Mul};
 
-use crypto_bigint::Uint;
 use serde::Serialize;
 
 use crate::{
     commitments::HomomorphicCommitmentScheme,
-<<<<<<< HEAD
-    group::{self_product, CyclicGroupElement, KnownOrderGroupElement, Samplable},
-=======
     group,
     group::{self_product, CyclicGroupElement, Samplable},
->>>>>>> 6bcd5ac3
     proofs,
     proofs::schnorr,
 };
@@ -30,91 +25,12 @@
 /// In the paper, we have proved it for any prime known-order group; so it is safe to use with a
 /// `PrimeOrderGroupElement`.
 #[derive(Clone)]
-<<<<<<< HEAD
-pub struct Language<const SCALAR_LIMBS: usize, Scalar, GroupElement, CommitmentScheme> {
-    _scalar_choice: PhantomData<Scalar>,
-    _group_element_choice: PhantomData<GroupElement>,
-=======
 pub struct Language<CommitmentScheme> {
->>>>>>> 6bcd5ac3
     _commitment_choice: PhantomData<CommitmentScheme>,
 }
 
 /// The Public Parameters of the Commitment of Discrete Log Schnorr Language
 #[derive(Debug, PartialEq, Serialize, Clone)]
-<<<<<<< HEAD
-pub struct PublicParameters<const SCALAR_LIMBS: usize, Scalar, GroupElement, CommitmentScheme>
-where
-    Scalar: KnownOrderGroupElement<SCALAR_LIMBS, Scalar> + Samplable<SCALAR_LIMBS>,
-    GroupElement: CyclicGroupElement<SCALAR_LIMBS>
-        + Mul<Scalar, Output = GroupElement>
-        + for<'r> Mul<&'r Scalar, Output = GroupElement>,
-    CommitmentScheme: HomomorphicCommitmentScheme<
-        SCALAR_LIMBS,
-        SCALAR_LIMBS,
-        SCALAR_LIMBS,
-        self_product::GroupElement<1, SCALAR_LIMBS, Scalar>,
-        Scalar,
-        GroupElement,
-    >,
-{
-    pub commitment_scheme_public_parameters: CommitmentScheme::PublicParameters,
-    pub generator: GroupElement::Value, // The base of discrete log
-
-    #[serde(skip_serializing)]
-    _scalar_choice: PhantomData<Scalar>,
-}
-
-impl<const SCALAR_LIMBS: usize, Scalar, GroupElement, CommitmentScheme>
-    PublicParameters<SCALAR_LIMBS, Scalar, GroupElement, CommitmentScheme>
-where
-    Scalar: KnownOrderGroupElement<SCALAR_LIMBS, Scalar> + Samplable<SCALAR_LIMBS>,
-    GroupElement: CyclicGroupElement<SCALAR_LIMBS>
-        + Mul<Scalar, Output = GroupElement>
-        + for<'r> Mul<&'r Scalar, Output = GroupElement>,
-    CommitmentScheme: HomomorphicCommitmentScheme<
-        SCALAR_LIMBS,
-        SCALAR_LIMBS,
-        SCALAR_LIMBS,
-        self_product::GroupElement<1, SCALAR_LIMBS, Scalar>,
-        Scalar,
-        GroupElement,
-    >,
-{
-    pub fn new(
-        commitment_scheme_public_parameters: CommitmentScheme::PublicParameters,
-        generator: GroupElement::Value,
-    ) -> Self {
-        Self {
-            commitment_scheme_public_parameters,
-            generator,
-            _scalar_choice: PhantomData,
-        }
-    }
-}
-
-impl<const SCALAR_LIMBS: usize, Scalar, GroupElement, CommitmentScheme>
-    schnorr::Language<
-        SCALAR_LIMBS,
-        SCALAR_LIMBS,
-        self_product::GroupElement<2, SCALAR_LIMBS, Scalar>,
-        self_product::GroupElement<2, SCALAR_LIMBS, GroupElement>,
-    > for Language<SCALAR_LIMBS, Scalar, GroupElement, CommitmentScheme>
-where
-    Scalar: KnownOrderGroupElement<SCALAR_LIMBS, Scalar>
-        + Samplable<SCALAR_LIMBS>
-        + Into<Uint<SCALAR_LIMBS>>,
-    GroupElement: CyclicGroupElement<SCALAR_LIMBS>
-        + Mul<Scalar, Output = GroupElement>
-        + for<'r> Mul<&'r Scalar, Output = GroupElement>,
-    CommitmentScheme: HomomorphicCommitmentScheme<
-        SCALAR_LIMBS,
-        SCALAR_LIMBS,
-        SCALAR_LIMBS,
-        self_product::GroupElement<1, SCALAR_LIMBS, Scalar>,
-        Scalar,
-        GroupElement,
-=======
 pub struct PublicParameters<GroupElementValue, CommitmentSchemePublicParameters> {
     pub commitment_scheme_public_parameters: CommitmentSchemePublicParameters,
     pub generator: GroupElementValue, // The base of discrete log
@@ -136,7 +52,6 @@
         MessageSpaceGroupElement = self_product::GroupElement<1, Scalar>,
         RandomnessSpaceGroupElement = Scalar,
         CommitmentSpaceGroupElement = GroupElement,
->>>>>>> 6bcd5ac3
     >,
 {
     type PublicParameters =
@@ -144,27 +59,17 @@
     const NAME: &'static str = "Commitment of Discrete Log";
 
     fn group_homomorphism(
-<<<<<<< HEAD
-        witness: &self_product::GroupElement<2, SCALAR_LIMBS, Scalar>,
-        language_public_parameters: &Self::PublicParameters,
-        _witness_space_public_parameters: &self_product::PublicParameters<2, SCALAR_LIMBS, Scalar>,
-=======
         witness: &self_product::GroupElement<2, Scalar>,
         language_public_parameters: &Self::PublicParameters,
         _witness_space_public_parameters: &self_product::PublicParameters<
             2,
             Scalar::PublicParameters,
         >,
->>>>>>> 6bcd5ac3
         public_value_space_public_parameters: &self_product::PublicParameters<
             2,
             GroupElement::PublicParameters,
         >,
-<<<<<<< HEAD
-    ) -> proofs::Result<self_product::GroupElement<2, SCALAR_LIMBS, GroupElement>> {
-=======
     ) -> proofs::Result<self_product::GroupElement<2, GroupElement>> {
->>>>>>> 6bcd5ac3
         let [value, randomness]: &[Scalar; 2] = witness.into();
 
         let base = GroupElement::new(
@@ -178,13 +83,8 @@
         )?;
 
         Ok([
-<<<<<<< HEAD
-            commitment_scheme.commit(&[value].into(), randomness),
-            base * value,
-=======
             commitment_scheme.commit(&[*value].into(), randomness),
             *value * base,
->>>>>>> 6bcd5ac3
         ]
         .into())
     }
@@ -192,148 +92,9 @@
 
 /// A Commitment of Discrete Log Schnorr Proof
 #[allow(dead_code)]
-<<<<<<< HEAD
-pub type Proof<const SCALAR_LIMBS: usize, Scalar, GroupElement, CommitmentScheme, ProtocolContext> =
-    schnorr::Proof<
-        SCALAR_LIMBS,
-        SCALAR_LIMBS,
-        self_product::GroupElement<2, SCALAR_LIMBS, Scalar>,
-        self_product::GroupElement<2, SCALAR_LIMBS, GroupElement>,
-        Language<SCALAR_LIMBS, Scalar, GroupElement, CommitmentScheme>,
-        ProtocolContext,
-    >;
-
-#[cfg(test)]
-mod tests {
-    use crypto_bigint::U256;
-    use rand_core::OsRng;
-    use rstest::rstest;
-
-    use super::*;
-    use crate::{
-        commitments::{pedersen, Pedersen},
-        group::{secp256k1, GroupElement, Samplable},
-        proofs::schnorr,
-    };
-
-    const SECP256K1_SCALAR_LIMBS: usize = U256::LIMBS;
-
-    #[rstest]
-    #[case(1)]
-    #[case(2)]
-    #[case(3)]
-    fn valid_proof_verifies(#[case] batch_size: usize) {
-        let secp256k1_scalar_public_parameters = secp256k1::scalar::PublicParameters::default();
-
-        let secp256k1_group_public_parameters =
-            secp256k1::group_element::PublicParameters::default();
-
-        let generator = secp256k1::GroupElement::new(
-            secp256k1_group_public_parameters.generator,
-            &secp256k1_group_public_parameters,
-        )
-        .unwrap();
-        let randomness_generator = generator
-            * secp256k1::Scalar::sample(&mut OsRng, &secp256k1_scalar_public_parameters).unwrap();
-
-        // TODO: this might not be safe; we need a proper way to derive generators
-        let pedersen_public_parameters =
-            pedersen::PublicParameters::<1, SECP256K1_SCALAR_LIMBS, secp256k1::GroupElement> {
-                message_generators: [secp256k1_group_public_parameters.generator],
-                randomness_generator: randomness_generator.value(),
-            };
-
-        schnorr::tests::valid_proof_verifies::<
-            SECP256K1_SCALAR_LIMBS,
-            SECP256K1_SCALAR_LIMBS,
-            self_product::GroupElement<2, SECP256K1_SCALAR_LIMBS, secp256k1::Scalar>,
-            self_product::GroupElement<2, SECP256K1_SCALAR_LIMBS, secp256k1::GroupElement>,
-            Language<
-                SECP256K1_SCALAR_LIMBS,
-                secp256k1::Scalar,
-                secp256k1::GroupElement,
-                Pedersen<1, SECP256K1_SCALAR_LIMBS, secp256k1::Scalar, secp256k1::GroupElement>,
-            >,
-        >(
-            PublicParameters::new(
-                pedersen_public_parameters,
-                secp256k1_group_public_parameters.generator,
-            ),
-            self_product::PublicParameters {
-                public_parameters: secp256k1_scalar_public_parameters,
-                size: 2,
-            },
-            self_product::PublicParameters {
-                public_parameters: secp256k1_group_public_parameters,
-                size: 2,
-            },
-            batch_size,
-        )
-    }
-
-    #[rstest]
-    #[case(1)]
-    #[case(2)]
-    #[case(3)]
-    fn invalid_proof_fails_verification(#[case] batch_size: usize) {
-        let secp256k1_scalar_public_parameters = secp256k1::scalar::PublicParameters::default();
-
-        let secp256k1_group_public_parameters =
-            secp256k1::group_element::PublicParameters::default();
-
-        let generator = secp256k1::GroupElement::new(
-            secp256k1_group_public_parameters.generator,
-            &secp256k1_group_public_parameters,
-        )
-        .unwrap();
-        let randomness_generator = generator
-            * secp256k1::Scalar::sample(&mut OsRng, &secp256k1_scalar_public_parameters).unwrap();
-
-        // TODO: this might not be safe; we need a proper way to derive generators
-        let pedersen_public_parameters =
-            pedersen::PublicParameters::<1, SECP256K1_SCALAR_LIMBS, secp256k1::GroupElement> {
-                message_generators: [secp256k1_group_public_parameters.generator],
-                randomness_generator: randomness_generator.value(),
-            };
-
-        // No invalid values as secp256k1 statically defines group,
-        // `k256::AffinePoint` assures deserialized values are on curve,
-        // and `Value` can only be instantiated through deserialization
-        schnorr::tests::invalid_proof_fails_verification::<
-            SECP256K1_SCALAR_LIMBS,
-            SECP256K1_SCALAR_LIMBS,
-            self_product::GroupElement<2, SECP256K1_SCALAR_LIMBS, secp256k1::Scalar>,
-            self_product::GroupElement<2, SECP256K1_SCALAR_LIMBS, secp256k1::GroupElement>,
-            Language<
-                SECP256K1_SCALAR_LIMBS,
-                secp256k1::Scalar,
-                secp256k1::GroupElement,
-                Pedersen<1, SECP256K1_SCALAR_LIMBS, secp256k1::Scalar, secp256k1::GroupElement>,
-            >,
-        >(
-            None,
-            None,
-            PublicParameters::new(
-                pedersen_public_parameters,
-                secp256k1_group_public_parameters.generator,
-            ),
-            self_product::PublicParameters {
-                public_parameters: secp256k1_scalar_public_parameters,
-                size: 2,
-            },
-            self_product::PublicParameters {
-                public_parameters: secp256k1_group_public_parameters,
-                size: 2,
-            },
-            batch_size,
-        )
-    }
-}
-=======
 pub type Proof<Scalar, GroupElement, CommitmentScheme, ProtocolContext> = schnorr::Proof<
     self_product::GroupElement<2, Scalar>,
     self_product::GroupElement<2, GroupElement>,
     Language<CommitmentScheme>,
     ProtocolContext,
->;
->>>>>>> 6bcd5ac3
+>;