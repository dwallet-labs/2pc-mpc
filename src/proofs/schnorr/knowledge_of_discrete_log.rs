// Author: dWallet Labs, LTD.
// SPDX-License-Identifier: Apache-2.0

use std::ops::Mul;

use serde::Serialize;

use crate::{
    group, proofs,
    proofs::{schnorr, schnorr::Samplable},
};

/// Knowledge of Discrete Log Schnorr Language.
<<<<<<< HEAD
pub struct Language<const SCALAR_LIMBS: usize, Scalar, GroupElement> {
    _scalar_choice: PhantomData<Scalar>,
    _group_element_choice: PhantomData<GroupElement>,
}
=======
#[derive(Clone)]
pub struct Language {}
>>>>>>> 55df72cf

/// The Public Parameters of the Knowledge of Discrete Log Schnorr Language.
#[derive(Debug, PartialEq, Serialize, Clone)]
pub struct PublicParameters<GroupElementValue> {
    pub generator: GroupElementValue,
}

/// Knowledge of Discrete Log Schnorr Language.
///
/// SECURITY NOTICE:
/// Because correctness and zero-knowledge is guaranteed for any group in this language, we choose
/// to provide a fully generic implementation.
///
/// However knowledge-soundness proofs are group dependent, and thus we can only assure security for
/// groups for which we know how to prove it.
///
/// In the paper, we have proved it for any prime known-order group; so it is safe to use with a
/// `PrimeOrderGroupElement`.
impl<Scalar, GroupElement> schnorr::Language<Scalar, GroupElement> for Language
where
    Scalar: group::GroupElement + Samplable,
    GroupElement: group::GroupElement
        + Mul<Scalar, Output = GroupElement>
        + for<'r> Mul<&'r Scalar, Output = GroupElement>,
{
    type PublicParameters = PublicParameters<GroupElement::Value>;
    const NAME: &'static str = "Knowledge of the Discrete Log";

    fn group_homomorphism(
        witness: &Scalar,
        language_public_parameters: &Self::PublicParameters,
        _witness_space_public_parameters: &Scalar::PublicParameters,
        public_value_space_public_parameters: &GroupElement::PublicParameters,
    ) -> proofs::Result<GroupElement> {
        let generator = GroupElement::new(
            language_public_parameters.generator.clone(),
            public_value_space_public_parameters,
        )?;

        Ok(generator * witness)
    }
}

/// A Knowledge of Discrete Log Schnorr Proof.
#[allow(dead_code)]
pub type Proof<S, G, ProtocolContext> = schnorr::Proof<S, G, Language, ProtocolContext>;<|MERGE_RESOLUTION|>--- conflicted
+++ resolved
@@ -11,15 +11,8 @@
 };
 
 /// Knowledge of Discrete Log Schnorr Language.
-<<<<<<< HEAD
-pub struct Language<const SCALAR_LIMBS: usize, Scalar, GroupElement> {
-    _scalar_choice: PhantomData<Scalar>,
-    _group_element_choice: PhantomData<GroupElement>,
-}
-=======
 #[derive(Clone)]
 pub struct Language {}
->>>>>>> 55df72cf
 
 /// The Public Parameters of the Knowledge of Discrete Log Schnorr Language.
 #[derive(Debug, PartialEq, Serialize, Clone)]
