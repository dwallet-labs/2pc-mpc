// Author: dWallet Labs, LTD.
// SPDX-License-Identifier: Apache-2.0

use std::{marker::PhantomData, ops::Mul};

use serde::Serialize;

<<<<<<< HEAD
use crate::{group, group::Samplable, proofs::schnorr};
=======
use crate::{
    group,
    group::BoundedGroupElement,
    proofs::{schnorr, schnorr::Samplable},
};
>>>>>>> 9ce9ac28

/// Knowledge of Discrete Log Schnorr Language.
pub struct Language<const SCALAR_LIMBS: usize, Scalar, GroupElement> {
    _scalar_choice: PhantomData<Scalar>,
    _point_choice: PhantomData<GroupElement>,
}

/// The Public Parameters of the Knowledge of Discrete Log Schnorr Language.
#[derive(Debug, PartialEq, Serialize)]
pub struct PublicParameters<const SCALAR_LIMBS: usize, Scalar, GroupElement>
where
<<<<<<< HEAD
    Scalar: group::GroupElement<SCALAR_LIMBS> + Samplable<SCALAR_LIMBS>,
    GroupElement: group::GroupElement<SCALAR_LIMBS>
=======
    Scalar: BoundedGroupElement<SCALAR_LIMBS> + Samplable,
    GroupElement: BoundedGroupElement<SCALAR_LIMBS>
>>>>>>> 9ce9ac28
        + Mul<Scalar, Output = GroupElement>
        + for<'r> Mul<&'r Scalar, Output = GroupElement>,
{
    generator: GroupElement::Value,

    #[serde(skip_serializing)]
    _scalar_choice: PhantomData<Scalar>,
}

/// Knowledge of Discrete Log Schnorr Language.
///
/// SECURITY NOTICE:
/// Because correctness and zero-knowledge is guaranteed for any group in this language, we choose
/// to provide a fully generic implementation.
///
/// However knowledge-soundness proofs are group dependent, and thus we can only assure security for
/// groups for which we know how to prove it.
///
/// In the paper, we have proved it for any prime known-order group; so it is safe to use with a
/// `PrimeOrderGroupElement`.
impl<const SCALAR_LIMBS: usize, Scalar, GroupElement> schnorr::Language<Scalar, GroupElement>
    for Language<SCALAR_LIMBS, Scalar, GroupElement>
where
<<<<<<< HEAD
    Scalar: group::GroupElement<SCALAR_LIMBS> + Samplable<SCALAR_LIMBS>,
    GroupElement: group::GroupElement<SCALAR_LIMBS>
=======
    Scalar: BoundedGroupElement<SCALAR_LIMBS> + Samplable,
    GroupElement: BoundedGroupElement<SCALAR_LIMBS>
>>>>>>> 9ce9ac28
        + Mul<Scalar, Output = GroupElement>
        + for<'r> Mul<&'r Scalar, Output = GroupElement>,
{
    type PublicParameters = PublicParameters<SCALAR_LIMBS, Scalar, GroupElement>;
    const NAME: &'static str = "Knowledge of the Discrete Log";

    fn group_homomorphism(
        witness: &Scalar,
        language_public_parameters: &Self::PublicParameters,
        _witness_space_public_parameters: &Scalar::PublicParameters,
        public_value_space_public_parameters: &GroupElement::PublicParameters,
    ) -> group::Result<GroupElement> {
        let generator = GroupElement::new(
            language_public_parameters.generator.clone(),
            public_value_space_public_parameters,
        )?;

        Ok(generator * witness)
    }
}

/// A Knowledge of Discrete Log Schnorr Proof.
#[allow(dead_code)]
pub type Proof<const SCALAR_LIMBS: usize, S, G, ProtocolContext> =
    schnorr::Proof<S, G, Language<SCALAR_LIMBS, S, G>, ProtocolContext>;<|MERGE_RESOLUTION|>--- conflicted
+++ resolved
@@ -5,15 +5,11 @@
 
 use serde::Serialize;
 
-<<<<<<< HEAD
-use crate::{group, group::Samplable, proofs::schnorr};
-=======
 use crate::{
     group,
     group::BoundedGroupElement,
     proofs::{schnorr, schnorr::Samplable},
 };
->>>>>>> 9ce9ac28
 
 /// Knowledge of Discrete Log Schnorr Language.
 pub struct Language<const SCALAR_LIMBS: usize, Scalar, GroupElement> {
@@ -25,13 +21,8 @@
 #[derive(Debug, PartialEq, Serialize)]
 pub struct PublicParameters<const SCALAR_LIMBS: usize, Scalar, GroupElement>
 where
-<<<<<<< HEAD
-    Scalar: group::GroupElement<SCALAR_LIMBS> + Samplable<SCALAR_LIMBS>,
-    GroupElement: group::GroupElement<SCALAR_LIMBS>
-=======
     Scalar: BoundedGroupElement<SCALAR_LIMBS> + Samplable,
     GroupElement: BoundedGroupElement<SCALAR_LIMBS>
->>>>>>> 9ce9ac28
         + Mul<Scalar, Output = GroupElement>
         + for<'r> Mul<&'r Scalar, Output = GroupElement>,
 {
@@ -55,13 +46,8 @@
 impl<const SCALAR_LIMBS: usize, Scalar, GroupElement> schnorr::Language<Scalar, GroupElement>
     for Language<SCALAR_LIMBS, Scalar, GroupElement>
 where
-<<<<<<< HEAD
-    Scalar: group::GroupElement<SCALAR_LIMBS> + Samplable<SCALAR_LIMBS>,
-    GroupElement: group::GroupElement<SCALAR_LIMBS>
-=======
     Scalar: BoundedGroupElement<SCALAR_LIMBS> + Samplable,
     GroupElement: BoundedGroupElement<SCALAR_LIMBS>
->>>>>>> 9ce9ac28
         + Mul<Scalar, Output = GroupElement>
         + for<'r> Mul<&'r Scalar, Output = GroupElement>,
 {
