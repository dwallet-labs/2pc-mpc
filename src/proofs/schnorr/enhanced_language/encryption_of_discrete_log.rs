// Author: dWallet Labs, LTD.
// SPDX-License-Identifier: Apache-2.0

use std::{marker::PhantomData, ops::Mul};

use crypto_bigint::{Encoding, Uint};
use serde::Serialize;

use super::{EnhancedLanguage, GroupsPublicParameters};
use crate::{
    ahe,
    commitments::HomomorphicCommitmentScheme,
    group,
    group::{
        additive_group_of_integers_modulu_n::power_of_two_moduli, direct_product,
        GroupElement as _, Samplable,
    },
    proofs,
    proofs::{range, schnorr},
    AdditivelyHomomorphicEncryptionKey,
};

// todo: remove from proof the other parameters. Need to fix AsRef for that.

// todo: note the masked witness is > 256-bit, and should not go through modulation in the
// constrained witness group, nor in the range proof commitment nor in the encryption, but could and
// will go through modulation in the Scalar group - that's fine.
//
// option 1: RANGE_CLAIMS_PER_SCALAR => RANGE_CLAIMS_PER_MASKED_WITNESS
// option 2: notice we don't need to do range proof for the masked witness, so don't care if its
// bigger than RANGE_CLAIM_LIMBS. so can do the constrained witness as self_product of size
// RANGE_CLAIM_LIMBS + Statistical + Computational. then also we don't need to change the sampling
// of the original schnorr.
//
// TODO: can't
impl<
<<<<<<< HEAD
    const MASK_LIMBS: usize,
    const RANGE_CLAIMS_PER_SCALAR: usize, // TOdO: potentially change to d
    const RANGE_CLAIM_LIMBS: usize,       // TODO: delta
    const WITNESS_MASK_LIMBS: usize,
    const PLAINTEXT_SPACE_SCALAR_LIMBS: usize,
    Scalar,
    GroupElement: group::GroupElement,
    EncryptionKey: AdditivelyHomomorphicEncryptionKey<PLAINTEXT_SPACE_SCALAR_LIMBS>,
    RangeProof: proofs::RangeProof<RANGE_CLAIMS_PER_SCALAR, RANGE_CLAIM_LIMBS>,
> schnorr::Language
for Language<
    MASK_LIMBS,
    RANGE_CLAIMS_PER_SCALAR,
    RANGE_CLAIM_LIMBS,
    WITNESS_MASK_LIMBS,
    PLAINTEXT_SPACE_SCALAR_LIMBS,
    Scalar,
    GroupElement,
    EncryptionKey,
    RangeProof,
>
    where
        Uint<RANGE_CLAIM_LIMBS>: Encoding,
        Uint<WITNESS_MASK_LIMBS>: Encoding,
        Scalar: group::GroupElement
=======
        const MASK_LIMBS: usize,
        const RANGE_CLAIMS_PER_SCALAR: usize, // TOdO: potentially change to d
        const RANGE_CLAIM_LIMBS: usize,       // TODO: delta
        const PLAINTEXT_SPACE_SCALAR_LIMBS: usize,
        Scalar,
        GroupElement: group::GroupElement,
        EncryptionKey: AdditivelyHomomorphicEncryptionKey<PLAINTEXT_SPACE_SCALAR_LIMBS>,
        RangeProof: proofs::RangeProof<RANGE_CLAIMS_PER_SCALAR, RANGE_CLAIM_LIMBS>,
    > schnorr::Language
    for Language<
        MASK_LIMBS,
        RANGE_CLAIMS_PER_SCALAR,
        RANGE_CLAIM_LIMBS,
        PLAINTEXT_SPACE_SCALAR_LIMBS,
        Scalar,
        GroupElement,
        EncryptionKey,
        RangeProof,
    >
where
    Uint<RANGE_CLAIM_LIMBS>: Encoding,
    Scalar: group::GroupElement
>>>>>>> 9f26d980
        + Samplable
        + Mul<GroupElement, Output = GroupElement>
        + for<'r> Mul<&'r GroupElement, Output = GroupElement>
        + Copy,
<<<<<<< HEAD
        Scalar::Value: From<[Uint<WITNESS_MASK_LIMBS>; RANGE_CLAIMS_PER_SCALAR]>, // TODO: remove this & follow paper
        Uint<PLAINTEXT_SPACE_SCALAR_LIMBS>: From<Scalar>,
        range::CommitmentSchemeMessageSpaceGroupElement<
            RANGE_CLAIMS_PER_SCALAR,
            RANGE_CLAIM_LIMBS,
            RangeProof,
        >: for<'a> From<&'a super::ConstrainedWitnessGroupElement<RANGE_CLAIMS_PER_SCALAR, WITNESS_MASK_LIMBS>> {
    type WitnessSpaceGroupElement =
    super::EnhancedLanguageWitness<RANGE_CLAIMS_PER_SCALAR, RANGE_CLAIM_LIMBS, WITNESS_MASK_LIMBS, Self>;
    type StatementSpaceGroupElement =
    super::EnhancedLanguageStatement<RANGE_CLAIMS_PER_SCALAR, RANGE_CLAIM_LIMBS, WITNESS_MASK_LIMBS, Self>;
=======
    Scalar::Value: From<[Uint<RANGE_CLAIM_LIMBS>; RANGE_CLAIMS_PER_SCALAR]>,
    Uint<PLAINTEXT_SPACE_SCALAR_LIMBS>: From<Scalar>,
{
    type WitnessSpaceGroupElement =
        super::EnhancedLanguageWitness<RANGE_CLAIMS_PER_SCALAR, RANGE_CLAIM_LIMBS, Self>;
    type StatementSpaceGroupElement =
        super::EnhancedLanguageStatement<RANGE_CLAIMS_PER_SCALAR, RANGE_CLAIM_LIMBS, Self>;
>>>>>>> 9f26d980

    type PublicParameters = PublicParameters<
        super::WitnessSpacePublicParameters<Self>,
        super::StatementSpacePublicParameters<Self>,
        range::CommitmentSchemePublicParameters<
            RANGE_CLAIMS_PER_SCALAR,
            RANGE_CLAIM_LIMBS,
            RangeProof,
        >,
        ahe::PublicParameters<PLAINTEXT_SPACE_SCALAR_LIMBS, EncryptionKey>,
        group::PublicParameters<Scalar>,
        GroupElement::Value,
    >;

    const NAME: &'static str = "Encryption of Discrete Log";

    fn group_homomorphism(
        witness: &super::WitnessSpaceGroupElement<Self>,
        language_public_parameters: &super::PublicParameters<Self>,
    ) -> proofs::Result<super::StatementSpaceGroupElement<Self>> {
        let (
            discrete_log_in_range_claim_base_self_product,
            commitment_randomness,
            encryption_randomness,
        ) = witness.into();

        let (_, group_public_parameters) = (&language_public_parameters
            .groups_public_parameters
            .statement_space_public_parameters)
            .into();

        let (_, group_public_parameters) = group_public_parameters.into();

        let base = GroupElement::new(
            language_public_parameters.generator.clone(),
            group_public_parameters,
        )?;

        let encryption_key =
            EncryptionKey::new(&language_public_parameters.encryption_scheme_public_parameters)?;

        let commitment_scheme = RangeProof::CommitmentScheme::new(
            &language_public_parameters.commitment_scheme_public_parameters,
        )?;

        let discrete_log_in_range_claim_base: [power_of_two_moduli::GroupElement<WITNESS_MASK_LIMBS>;
            RANGE_CLAIMS_PER_SCALAR] = (*discrete_log_in_range_claim_base_self_product).into();
        let discrete_log: Scalar::Value = discrete_log_in_range_claim_base
            .map(|element| Uint::<WITNESS_MASK_LIMBS>::from(element))
            .into();

        let discrete_log = Scalar::new(
            discrete_log,
            &language_public_parameters.scalar_group_public_parameters,
        )?;

        let discrete_log_plaintext =
            ahe::PlaintextSpaceGroupElement::<PLAINTEXT_SPACE_SCALAR_LIMBS, EncryptionKey>::new(
                Uint::<PLAINTEXT_SPACE_SCALAR_LIMBS>::from(discrete_log),
                &language_public_parameters
                    .encryption_scheme_public_parameters
                    .as_ref()
                    .plaintext_space_public_parameters,
            )?;

        Ok((
            commitment_scheme.commit(
                &discrete_log_in_range_claim_base_self_product.into(),
                commitment_randomness,
            ), // TODO: need to check this is safe, or retry if it fails. Also, need to implement.
            (
                encryption_key
                    .encrypt_with_randomness(&discrete_log_plaintext, encryption_randomness),
                discrete_log * base,
            )
                .into(),
        )
            .into())
    }
}

impl<
<<<<<<< HEAD
    const MASK_LIMBS: usize,
    const RANGE_CLAIMS_PER_SCALAR: usize, // TOdO: potentially change to d
    const RANGE_CLAIM_LIMBS: usize,       // TODO: delta
    const WITNESS_MASK_LIMBS: usize,
    const PLAINTEXT_SPACE_SCALAR_LIMBS: usize,
    Scalar: group::GroupElement,
    GroupElement: group::GroupElement,
    EncryptionKey: AdditivelyHomomorphicEncryptionKey<PLAINTEXT_SPACE_SCALAR_LIMBS>,
    RangeProof: proofs::RangeProof<RANGE_CLAIMS_PER_SCALAR, RANGE_CLAIM_LIMBS>,
> EnhancedLanguage<RANGE_CLAIMS_PER_SCALAR, RANGE_CLAIM_LIMBS, WITNESS_MASK_LIMBS>
for Language<
    MASK_LIMBS,
    RANGE_CLAIMS_PER_SCALAR,
    RANGE_CLAIM_LIMBS,
    WITNESS_MASK_LIMBS,
    PLAINTEXT_SPACE_SCALAR_LIMBS,
    Scalar,
    GroupElement,
    EncryptionKey,
    RangeProof,
>
    where
        Uint<RANGE_CLAIM_LIMBS>: Encoding,
        Uint<WITNESS_MASK_LIMBS>: Encoding,
        Scalar: group::GroupElement
=======
        const MASK_LIMBS: usize,
        const RANGE_CLAIMS_PER_SCALAR: usize, // TOdO: potentially change to d
        const RANGE_CLAIM_LIMBS: usize,       // TODO: delta
        const PLAINTEXT_SPACE_SCALAR_LIMBS: usize,
        Scalar: group::GroupElement,
        GroupElement: group::GroupElement,
        EncryptionKey: AdditivelyHomomorphicEncryptionKey<PLAINTEXT_SPACE_SCALAR_LIMBS>,
        RangeProof: proofs::RangeProof<RANGE_CLAIMS_PER_SCALAR, RANGE_CLAIM_LIMBS>,
    > EnhancedLanguage<RANGE_CLAIMS_PER_SCALAR, RANGE_CLAIM_LIMBS>
    for Language<
        MASK_LIMBS,
        RANGE_CLAIMS_PER_SCALAR,
        RANGE_CLAIM_LIMBS,
        PLAINTEXT_SPACE_SCALAR_LIMBS,
        Scalar,
        GroupElement,
        EncryptionKey,
        RangeProof,
    >
where
    Uint<RANGE_CLAIM_LIMBS>: Encoding,
    Scalar: group::GroupElement
>>>>>>> 9f26d980
        + Samplable
        + Mul<GroupElement, Output = GroupElement>
        + for<'r> Mul<&'r GroupElement, Output = GroupElement>
        + Copy,
<<<<<<< HEAD
        Scalar::Value: From<[Uint<WITNESS_MASK_LIMBS>; RANGE_CLAIMS_PER_SCALAR]>,
        Uint<PLAINTEXT_SPACE_SCALAR_LIMBS>: From<Scalar>,
        range::CommitmentSchemeMessageSpaceGroupElement<
            RANGE_CLAIMS_PER_SCALAR,
            RANGE_CLAIM_LIMBS,
            RangeProof,
        >: for<'a> From<&'a super::ConstrainedWitnessGroupElement<RANGE_CLAIMS_PER_SCALAR, WITNESS_MASK_LIMBS>>
=======
    Scalar::Value: From<[Uint<RANGE_CLAIM_LIMBS>; RANGE_CLAIMS_PER_SCALAR]>,
    Uint<PLAINTEXT_SPACE_SCALAR_LIMBS>: From<Scalar>,
>>>>>>> 9f26d980
{
    type UnboundedWitnessSpaceGroupElement =
        ahe::RandomnessSpaceGroupElement<PLAINTEXT_SPACE_SCALAR_LIMBS, EncryptionKey>;

    type RemainingStatementSpaceGroupElement = direct_product::GroupElement<
        ahe::CiphertextSpaceGroupElement<PLAINTEXT_SPACE_SCALAR_LIMBS, EncryptionKey>,
        GroupElement,
    >;

    type RangeProof = RangeProof;
}

/// Encryption of Discrete Log Schnorr Language
///
/// SECURITY NOTICE:
/// Because correctness and zero-knowledge is guaranteed for any group and additively homomorphic
/// encryption scheme in this language, we choose to provide a fully generic
/// implementation.
///
/// However knowledge-soundness proofs are group and encryption scheme dependent, and thus we can
/// only assure security for groups and encryption schemes for which we know how to prove it.
///
/// In the paper, we have proved it for any prime known-order group; so it is safe to use with a
/// `PrimeOrderGroupElement`.
///
/// In regards to additively homomorphic encryption schemes, we proved it for `paillier`.
#[derive(Clone)]
pub struct Language<
    const MASK_LIMBS: usize,
    const RANGE_CLAIMS_PER_SCALAR: usize, // TOdO: potentially change to d
    const RANGE_CLAIM_LIMBS: usize,       // TODO: delta
    const WITNESS_MASK_LIMBS: usize,
    const PLAINTEXT_SPACE_SCALAR_LIMBS: usize,
    Scalar,
    GroupElement,
    EncryptionKey,
    RangeProof,
> {
    _scalar_choice: PhantomData<Scalar>,
    _group_element_choice: PhantomData<GroupElement>,
    _encryption_key_choice: PhantomData<EncryptionKey>,
    _range_proof_choice: PhantomData<RangeProof>,
}

/// The Public Parameters of the Encryption of Discrete Log Schnorr Language
#[derive(Debug, PartialEq, Serialize, Clone)]
pub struct PublicParameters<
    WitnessSpacePublicParameters,
    StatementSpacePublicParameters,
    CommitmentSchemePublicParameters,
    EncryptionKeyPublicParameters,
    ScalarPublicParameters,
    GroupElementValue,
> {
    pub groups_public_parameters:
        super::GroupsPublicParameters<WitnessSpacePublicParameters, StatementSpacePublicParameters>,
    pub commitment_scheme_public_parameters: CommitmentSchemePublicParameters,
    pub encryption_scheme_public_parameters: EncryptionKeyPublicParameters,
    pub scalar_group_public_parameters: ScalarPublicParameters,
    // The base of the discrete log
    pub generator: GroupElementValue,
    // todo: range claim. - of type RANGE_CLAIM_LIMBS * RANGE_CLAIMS_PER_SCALAR
}

impl<
        WitnessSpacePublicParameters,
        StatementSpacePublicParameters,
        CommitmentSchemePublicParameters,
        EncryptionKeyPublicParameters,
        ScalarPublicParameters,
        GroupElementValue,
    > AsRef<GroupsPublicParameters<WitnessSpacePublicParameters, StatementSpacePublicParameters>>
    for PublicParameters<
        WitnessSpacePublicParameters,
        StatementSpacePublicParameters,
        CommitmentSchemePublicParameters,
        EncryptionKeyPublicParameters,
        ScalarPublicParameters,
        GroupElementValue,
    >
{
    fn as_ref(
        &self,
    ) -> &GroupsPublicParameters<WitnessSpacePublicParameters, StatementSpacePublicParameters> {
        &self.groups_public_parameters
    }
}<|MERGE_RESOLUTION|>--- conflicted
+++ resolved
@@ -34,36 +34,10 @@
 //
 // TODO: can't
 impl<
-<<<<<<< HEAD
-    const MASK_LIMBS: usize,
-    const RANGE_CLAIMS_PER_SCALAR: usize, // TOdO: potentially change to d
-    const RANGE_CLAIM_LIMBS: usize,       // TODO: delta
-    const WITNESS_MASK_LIMBS: usize,
-    const PLAINTEXT_SPACE_SCALAR_LIMBS: usize,
-    Scalar,
-    GroupElement: group::GroupElement,
-    EncryptionKey: AdditivelyHomomorphicEncryptionKey<PLAINTEXT_SPACE_SCALAR_LIMBS>,
-    RangeProof: proofs::RangeProof<RANGE_CLAIMS_PER_SCALAR, RANGE_CLAIM_LIMBS>,
-> schnorr::Language
-for Language<
-    MASK_LIMBS,
-    RANGE_CLAIMS_PER_SCALAR,
-    RANGE_CLAIM_LIMBS,
-    WITNESS_MASK_LIMBS,
-    PLAINTEXT_SPACE_SCALAR_LIMBS,
-    Scalar,
-    GroupElement,
-    EncryptionKey,
-    RangeProof,
->
-    where
-        Uint<RANGE_CLAIM_LIMBS>: Encoding,
-        Uint<WITNESS_MASK_LIMBS>: Encoding,
-        Scalar: group::GroupElement
-=======
         const MASK_LIMBS: usize,
         const RANGE_CLAIMS_PER_SCALAR: usize, // TOdO: potentially change to d
         const RANGE_CLAIM_LIMBS: usize,       // TODO: delta
+        const WITNESS_MASK_LIMBS: usize,
         const PLAINTEXT_SPACE_SCALAR_LIMBS: usize,
         Scalar,
         GroupElement: group::GroupElement,
@@ -74,6 +48,7 @@
         MASK_LIMBS,
         RANGE_CLAIMS_PER_SCALAR,
         RANGE_CLAIM_LIMBS,
+        WITNESS_MASK_LIMBS,
         PLAINTEXT_SPACE_SCALAR_LIMBS,
         Scalar,
         GroupElement,
@@ -82,33 +57,36 @@
     >
 where
     Uint<RANGE_CLAIM_LIMBS>: Encoding,
+    Uint<WITNESS_MASK_LIMBS>: Encoding,
     Scalar: group::GroupElement
->>>>>>> 9f26d980
         + Samplable
         + Mul<GroupElement, Output = GroupElement>
         + for<'r> Mul<&'r GroupElement, Output = GroupElement>
         + Copy,
-<<<<<<< HEAD
-        Scalar::Value: From<[Uint<WITNESS_MASK_LIMBS>; RANGE_CLAIMS_PER_SCALAR]>, // TODO: remove this & follow paper
-        Uint<PLAINTEXT_SPACE_SCALAR_LIMBS>: From<Scalar>,
-        range::CommitmentSchemeMessageSpaceGroupElement<
-            RANGE_CLAIMS_PER_SCALAR,
-            RANGE_CLAIM_LIMBS,
-            RangeProof,
-        >: for<'a> From<&'a super::ConstrainedWitnessGroupElement<RANGE_CLAIMS_PER_SCALAR, WITNESS_MASK_LIMBS>> {
-    type WitnessSpaceGroupElement =
-    super::EnhancedLanguageWitness<RANGE_CLAIMS_PER_SCALAR, RANGE_CLAIM_LIMBS, WITNESS_MASK_LIMBS, Self>;
-    type StatementSpaceGroupElement =
-    super::EnhancedLanguageStatement<RANGE_CLAIMS_PER_SCALAR, RANGE_CLAIM_LIMBS, WITNESS_MASK_LIMBS, Self>;
-=======
-    Scalar::Value: From<[Uint<RANGE_CLAIM_LIMBS>; RANGE_CLAIMS_PER_SCALAR]>,
+    Scalar::Value: From<[Uint<WITNESS_MASK_LIMBS>; RANGE_CLAIMS_PER_SCALAR]>, /* TODO: remove
+                                                                               * this & follow
+                                                                               * paper */
     Uint<PLAINTEXT_SPACE_SCALAR_LIMBS>: From<Scalar>,
+    range::CommitmentSchemeMessageSpaceGroupElement<
+        RANGE_CLAIMS_PER_SCALAR,
+        RANGE_CLAIM_LIMBS,
+        RangeProof,
+    >: for<'a> From<
+        &'a super::ConstrainedWitnessGroupElement<RANGE_CLAIMS_PER_SCALAR, WITNESS_MASK_LIMBS>,
+    >,
 {
-    type WitnessSpaceGroupElement =
-        super::EnhancedLanguageWitness<RANGE_CLAIMS_PER_SCALAR, RANGE_CLAIM_LIMBS, Self>;
-    type StatementSpaceGroupElement =
-        super::EnhancedLanguageStatement<RANGE_CLAIMS_PER_SCALAR, RANGE_CLAIM_LIMBS, Self>;
->>>>>>> 9f26d980
+    type WitnessSpaceGroupElement = super::EnhancedLanguageWitness<
+        RANGE_CLAIMS_PER_SCALAR,
+        RANGE_CLAIM_LIMBS,
+        WITNESS_MASK_LIMBS,
+        Self,
+    >;
+    type StatementSpaceGroupElement = super::EnhancedLanguageStatement<
+        RANGE_CLAIMS_PER_SCALAR,
+        RANGE_CLAIM_LIMBS,
+        WITNESS_MASK_LIMBS,
+        Self,
+    >;
 
     type PublicParameters = PublicParameters<
         super::WitnessSpacePublicParameters<Self>,
@@ -154,8 +132,9 @@
             &language_public_parameters.commitment_scheme_public_parameters,
         )?;
 
-        let discrete_log_in_range_claim_base: [power_of_two_moduli::GroupElement<WITNESS_MASK_LIMBS>;
-            RANGE_CLAIMS_PER_SCALAR] = (*discrete_log_in_range_claim_base_self_product).into();
+        let discrete_log_in_range_claim_base: [power_of_two_moduli::GroupElement<
+            WITNESS_MASK_LIMBS,
+        >; RANGE_CLAIMS_PER_SCALAR] = (*discrete_log_in_range_claim_base_self_product).into();
         let discrete_log: Scalar::Value = discrete_log_in_range_claim_base
             .map(|element| Uint::<WITNESS_MASK_LIMBS>::from(element))
             .into();
@@ -191,46 +170,21 @@
 }
 
 impl<
-<<<<<<< HEAD
-    const MASK_LIMBS: usize,
-    const RANGE_CLAIMS_PER_SCALAR: usize, // TOdO: potentially change to d
-    const RANGE_CLAIM_LIMBS: usize,       // TODO: delta
-    const WITNESS_MASK_LIMBS: usize,
-    const PLAINTEXT_SPACE_SCALAR_LIMBS: usize,
-    Scalar: group::GroupElement,
-    GroupElement: group::GroupElement,
-    EncryptionKey: AdditivelyHomomorphicEncryptionKey<PLAINTEXT_SPACE_SCALAR_LIMBS>,
-    RangeProof: proofs::RangeProof<RANGE_CLAIMS_PER_SCALAR, RANGE_CLAIM_LIMBS>,
-> EnhancedLanguage<RANGE_CLAIMS_PER_SCALAR, RANGE_CLAIM_LIMBS, WITNESS_MASK_LIMBS>
-for Language<
-    MASK_LIMBS,
-    RANGE_CLAIMS_PER_SCALAR,
-    RANGE_CLAIM_LIMBS,
-    WITNESS_MASK_LIMBS,
-    PLAINTEXT_SPACE_SCALAR_LIMBS,
-    Scalar,
-    GroupElement,
-    EncryptionKey,
-    RangeProof,
->
-    where
-        Uint<RANGE_CLAIM_LIMBS>: Encoding,
-        Uint<WITNESS_MASK_LIMBS>: Encoding,
-        Scalar: group::GroupElement
-=======
         const MASK_LIMBS: usize,
         const RANGE_CLAIMS_PER_SCALAR: usize, // TOdO: potentially change to d
         const RANGE_CLAIM_LIMBS: usize,       // TODO: delta
+        const WITNESS_MASK_LIMBS: usize,
         const PLAINTEXT_SPACE_SCALAR_LIMBS: usize,
         Scalar: group::GroupElement,
         GroupElement: group::GroupElement,
         EncryptionKey: AdditivelyHomomorphicEncryptionKey<PLAINTEXT_SPACE_SCALAR_LIMBS>,
         RangeProof: proofs::RangeProof<RANGE_CLAIMS_PER_SCALAR, RANGE_CLAIM_LIMBS>,
-    > EnhancedLanguage<RANGE_CLAIMS_PER_SCALAR, RANGE_CLAIM_LIMBS>
+    > EnhancedLanguage<RANGE_CLAIMS_PER_SCALAR, RANGE_CLAIM_LIMBS, WITNESS_MASK_LIMBS>
     for Language<
         MASK_LIMBS,
         RANGE_CLAIMS_PER_SCALAR,
         RANGE_CLAIM_LIMBS,
+        WITNESS_MASK_LIMBS,
         PLAINTEXT_SPACE_SCALAR_LIMBS,
         Scalar,
         GroupElement,
@@ -239,24 +193,21 @@
     >
 where
     Uint<RANGE_CLAIM_LIMBS>: Encoding,
+    Uint<WITNESS_MASK_LIMBS>: Encoding,
     Scalar: group::GroupElement
->>>>>>> 9f26d980
         + Samplable
         + Mul<GroupElement, Output = GroupElement>
         + for<'r> Mul<&'r GroupElement, Output = GroupElement>
         + Copy,
-<<<<<<< HEAD
-        Scalar::Value: From<[Uint<WITNESS_MASK_LIMBS>; RANGE_CLAIMS_PER_SCALAR]>,
-        Uint<PLAINTEXT_SPACE_SCALAR_LIMBS>: From<Scalar>,
-        range::CommitmentSchemeMessageSpaceGroupElement<
-            RANGE_CLAIMS_PER_SCALAR,
-            RANGE_CLAIM_LIMBS,
-            RangeProof,
-        >: for<'a> From<&'a super::ConstrainedWitnessGroupElement<RANGE_CLAIMS_PER_SCALAR, WITNESS_MASK_LIMBS>>
-=======
-    Scalar::Value: From<[Uint<RANGE_CLAIM_LIMBS>; RANGE_CLAIMS_PER_SCALAR]>,
+    Scalar::Value: From<[Uint<WITNESS_MASK_LIMBS>; RANGE_CLAIMS_PER_SCALAR]>,
     Uint<PLAINTEXT_SPACE_SCALAR_LIMBS>: From<Scalar>,
->>>>>>> 9f26d980
+    range::CommitmentSchemeMessageSpaceGroupElement<
+        RANGE_CLAIMS_PER_SCALAR,
+        RANGE_CLAIM_LIMBS,
+        RangeProof,
+    >: for<'a> From<
+        &'a super::ConstrainedWitnessGroupElement<RANGE_CLAIMS_PER_SCALAR, WITNESS_MASK_LIMBS>,
+    >,
 {
     type UnboundedWitnessSpaceGroupElement =
         ahe::RandomnessSpaceGroupElement<PLAINTEXT_SPACE_SCALAR_LIMBS, EncryptionKey>;
