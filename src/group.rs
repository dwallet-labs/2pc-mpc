// Author: dWallet Labs, LTD.
// SPDX-License-Identifier: Apache-2.0

<<<<<<< HEAD
use std::ops::{Add, AddAssign, Mul, MulAssign, Neg, Sub, SubAssign};
=======
use std::ops::{Add, AddAssign, Mul, Neg, Sub, SubAssign};
>>>>>>> 3517cfbb

use crypto_bigint::{rand_core::CryptoRngCore, Uint};
use serde::{Deserialize, Serialize};
use subtle::{Choice, ConstantTimeEq};

pub mod direct_product;

pub mod secp256k1;
pub mod self_product;

pub mod paillier;

pub mod additive_group_of_integers_modulu_n;
pub mod multiplicative_group_of_integers_modulu_n;

/// An error in group element instantiation [`GroupElement::new()`]
#[derive(thiserror::Error, Clone, Debug, PartialEq)]
pub enum Error {
    #[error(
    "unsupported public parameters: the implementation doesn't support the public parameters, whether or not it identifies a valid group."
    )]
    UnsupportedPublicParametersError,

    #[error(
        "invalid public parameters: no valid group can be identified by the public parameters."
    )]
    InvalidPublicParametersError,

    #[error(
    "invalid group element: the value does not belong to the group identified by the public parameters."
    )]
    InvalidGroupElementError,
}

/// The Result of the `new()` operation of types implementing the `GroupElement` trait
pub type Result<T> = std::result::Result<T, Error>;

/// An element of an abelian group, in additive notation.
///
/// Group operations are only valid between elements within the group (otherwise the result is
/// undefined.)
///
/// All group operations are guaranteed to be constant time
pub trait GroupElement:
    PartialEq
    + Clone
    + Neg<Output = Self>
    + Add<Self, Output = Self>
    + for<'r> Add<&'r Self, Output = Self>
    + Sub<Self, Output = Self>
    + for<'r> Sub<&'r Self, Output = Self>
    + AddAssign<Self>
    + for<'r> AddAssign<&'r Self>
    + SubAssign<Self>
    + for<'r> SubAssign<&'r Self>
{
    /// The actual value of the group point used for encoding/decoding.
    ///
    /// For some groups (e.g. `group::secp256k1::Secp256k1GroupElement`) the group parameters and
    /// equations are statically hard-coded into the code, and then they would have `Self::Value
    /// = Self`.
    ///
    /// However, other groups (e.g. `group::paillier::PaillierCiphertextGroupElement`) rely on
    /// dynamic values to determine group operations in runtime (like the Paillier modulus
    /// $N^2$).
    ///
    /// In those cases, it is both ineffecient communication-wise to serialize these public values
    /// as they are known by the deserializing side, and even worse it is a security risk as
    /// malicious actors could try and craft groups in which they can break security assumptions
    /// in order to e.g. bypass zk-proof verification and have the verifier use those groups.
    ///
    /// In order to mitigate these risks and save on communication, we separate the value of the
    /// point from the group parameters.
    type Value: Serialize + for<'r> Deserialize<'r> + Clone + PartialEq + ConstantTimeEq;

    /// Returns the value of this group element
    fn value(&self) -> Self::Value;

    /// The public parameters of the group, used for group operations.
    ///
    /// These include both dynamic information for runtime calculations
    /// (that provides the required context for `Self::new()` alongside the `Self::Value` to
    /// instantiate a `GroupElement`), as well as static information hardcoded into the code
    /// (that, together with the dynamic information, uniquely identifies a group and will be used
    /// for Fiat-Shamir Transcripts).
    type PublicParameters: Serialize + for<'r> Deserialize<'r> + Clone + PartialEq;

    /// Returns the public parameters of this group element
    fn public_parameters(&self) -> Self::PublicParameters;

    /// Instantiate the group element from its value and the caller supplied parameters.
    ///
    /// *** NOTICE ***: `Self::new()` must check that the
    /// `value` belongs to the group identified by `params` and return an error otherwise!
    ///
    /// Even for static groups where `Self::Value = Self`, it must be assured the value is an
    /// element of the group either here or in deserialization.
    fn new(value: Self::Value, public_parameters: &Self::PublicParameters) -> Result<Self>;

    /// Returns the additive identity, also known as the "neutral element".
    fn neutral(&self) -> Self;

    /// Determines if this point is the identity in constant-time.
    fn is_neutral(&self) -> Choice {
        self.value().ct_eq(&self.neutral().value())
    }

    /// Constant-time Multiplication by (any bounded) natural number (scalar)
    fn scalar_mul<const LIMBS: usize>(&self, scalar: &Uint<LIMBS>) -> Self;

    /// Double this point in constant-time.
    #[must_use]
    fn double(&self) -> Self;
}

pub type PublicParameters<G> = <G as GroupElement>::PublicParameters;

/// An element of an abelian group of bounded (by `Uint<SCALAR_LIMBS>::MAX`) order, in additive
/// notation.
pub trait BoundedGroupElement<const SCALAR_LIMBS: usize>: GroupElement {}

/// Constant-time multiplication by the generator.
///
/// May use optimizations (e.g. precomputed tables) when available.
pub trait MulByGenerator<T> {
    /// Multiply by the generator of the cyclic group in constant-time.
    #[must_use]
    fn mul_by_generator(&self, scalar: T) -> Self;
}

/// An element of an abelian, cyclic group of bounded (by `Uint<SCALAR_LIMBS>::MAX`) order, in
/// additive notation.
pub trait CyclicGroupElement: GroupElement {
    fn generator(&self) -> Self;
}

/// An element of a known-order abelian group, in additive notation.
pub trait KnownOrderGroupElement<const SCALAR_LIMBS: usize>:
    BoundedGroupElement<SCALAR_LIMBS>
{
    type Scalar: KnownOrderGroupElement<SCALAR_LIMBS, Scalar = Self::Scalar>
        + Mul<Self, Output = Self>
        + for<'r> Mul<&'r Self, Output = Self>
        + Samplable
        + Copy;

    fn order(&self) -> Uint<SCALAR_LIMBS> {
        Self::order_from_public_parameters(&self.public_parameters())
    }

    fn order_from_public_parameters(
        public_parameters: &Self::PublicParameters,
    ) -> Uint<SCALAR_LIMBS>;
}

pub type Scalar<G, const SCALAR_LIMBS: usize> = <G as KnownOrderGroupElement<SCALAR_LIMBS>>::Scalar;

/// A marker trait for elements of a (known) prime-order group.
/// Any prime-order group is also cyclic.
/// In additive notation.
pub trait PrimeGroupElement<const SCALAR_LIMBS: usize>:
    KnownOrderGroupElement<SCALAR_LIMBS>
    + CyclicGroupElement
    + MulByGenerator<Self::Scalar>
    + for<'r> MulByGenerator<&'r Self::Scalar>
{
}

pub trait Samplable: GroupElement {
    /// Uniformly sample a random value.
    fn sample(
        rng: &mut impl CryptoRngCore,
        public_parameters: &Self::PublicParameters,
    ) -> Result<Self>;
}<|MERGE_RESOLUTION|>--- conflicted
+++ resolved
@@ -1,11 +1,7 @@
 // Author: dWallet Labs, LTD.
 // SPDX-License-Identifier: Apache-2.0
 
-<<<<<<< HEAD
-use std::ops::{Add, AddAssign, Mul, MulAssign, Neg, Sub, SubAssign};
-=======
 use std::ops::{Add, AddAssign, Mul, Neg, Sub, SubAssign};
->>>>>>> 3517cfbb
 
 use crypto_bigint::{rand_core::CryptoRngCore, Uint};
 use serde::{Deserialize, Serialize};
