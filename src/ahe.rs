--- conflicted
+++ resolved
@@ -35,16 +35,10 @@
     CiphertextSpaceGroupElement,
 >: PartialEq + Sized where
     PlaintextSpaceGroupElement:
-    KnownOrderGroupElement<PLAINTEXT_SPACE_SCALAR_LIMBS, PlaintextSpaceGroupElement>,
+        KnownOrderGroupElement<PLAINTEXT_SPACE_SCALAR_LIMBS, PlaintextSpaceGroupElement>,
     PlaintextSpaceGroupElement::Value: From<Uint<PLAINTEXT_SPACE_SCALAR_LIMBS>>,
-<<<<<<< HEAD
-    RandomnessSpaceGroupElement:
-    GroupElement<RANDOMNESS_SPACE_SCALAR_LIMBS> + Samplable<RANDOMNESS_SPACE_SCALAR_LIMBS>,
-    CiphertextSpaceGroupElement: GroupElement<CIPHERTEXT_SPACE_SCALAR_LIMBS>,
-=======
     RandomnessSpaceGroupElement: GroupElement + Samplable,
     CiphertextSpaceGroupElement: GroupElement,
->>>>>>> 62cca976
     Uint<PLAINTEXT_SPACE_SCALAR_LIMBS>:
     From<PlaintextSpaceGroupElement> + for<'a> From<&'a PlaintextSpaceGroupElement>,
 {
@@ -248,8 +242,6 @@
 /// A Decryption Key of an Additively Homomorphic Encryption scheme
 pub trait AdditivelyHomomorphicDecryptionKey<
     const PLAINTEXT_SPACE_SCALAR_LIMBS: usize,
-    const RANDOMNESS_SPACE_SCALAR_LIMBS: usize,
-    const CIPHERTEXT_SPACE_SCALAR_LIMBS: usize,
     PlaintextSpaceGroupElement,
     RandomnessSpaceGroupElement,
     CiphertextSpaceGroupElement,
@@ -257,14 +249,8 @@
     PlaintextSpaceGroupElement:
     KnownOrderGroupElement<PLAINTEXT_SPACE_SCALAR_LIMBS, PlaintextSpaceGroupElement>,
     PlaintextSpaceGroupElement::Value: From<Uint<PLAINTEXT_SPACE_SCALAR_LIMBS>>,
-<<<<<<< HEAD
-    RandomnessSpaceGroupElement:
-    GroupElement<RANDOMNESS_SPACE_SCALAR_LIMBS> + Samplable<RANDOMNESS_SPACE_SCALAR_LIMBS>,
-    CiphertextSpaceGroupElement: GroupElement<CIPHERTEXT_SPACE_SCALAR_LIMBS>,
-=======
     RandomnessSpaceGroupElement: GroupElement + Samplable,
     CiphertextSpaceGroupElement: GroupElement,
->>>>>>> 62cca976
     Uint<PLAINTEXT_SPACE_SCALAR_LIMBS>:
     From<PlaintextSpaceGroupElement> + for<'a> From<&'a PlaintextSpaceGroupElement>,
 {
@@ -282,8 +268,7 @@
     use rand_core::OsRng;
 
     use crate::{
-        group::{
-            paillier::PlaintextPublicParameters, GroupElement, KnownOrderGroupElement, Samplable,
+        group::{GroupElement, KnownOrderGroupElement, Samplable,
         },
         AdditivelyHomomorphicDecryptionKey, AdditivelyHomomorphicEncryptionKey,
     };
@@ -291,8 +276,6 @@
     pub(crate) fn encrypt_decrypts<
         const MASK_LIMBS: usize,
         const PLAINTEXT_SPACE_SCALAR_LIMBS: usize,
-        const RANDOMNESS_SPACE_SCALAR_LIMBS: usize,
-        const CIPHERTEXT_SPACE_SCALAR_LIMBS: usize,
         PlaintextSpaceGroupElement,
         RandomnessSpaceGroupElement,
         CiphertextSpaceGroupElement,
@@ -309,22 +292,18 @@
         PlaintextSpaceGroupElement::Value:
         From<Uint<PLAINTEXT_SPACE_SCALAR_LIMBS>>,
         RandomnessSpaceGroupElement:
-        GroupElement<RANDOMNESS_SPACE_SCALAR_LIMBS> + Samplable<RANDOMNESS_SPACE_SCALAR_LIMBS>,
-        CiphertextSpaceGroupElement: GroupElement<CIPHERTEXT_SPACE_SCALAR_LIMBS>,
+        GroupElement + Samplable,
+        CiphertextSpaceGroupElement: GroupElement,
         Uint<PLAINTEXT_SPACE_SCALAR_LIMBS>:
         From<PlaintextSpaceGroupElement> + for<'a> From<&'a PlaintextSpaceGroupElement>,
         EncryptionKey: AdditivelyHomomorphicEncryptionKey<
             PLAINTEXT_SPACE_SCALAR_LIMBS,
-            RANDOMNESS_SPACE_SCALAR_LIMBS,
-            CIPHERTEXT_SPACE_SCALAR_LIMBS,
             PlaintextSpaceGroupElement,
             RandomnessSpaceGroupElement,
             CiphertextSpaceGroupElement,
         >,
         DecryptionKey: AdditivelyHomomorphicDecryptionKey<
             PLAINTEXT_SPACE_SCALAR_LIMBS,
-            RANDOMNESS_SPACE_SCALAR_LIMBS,
-            CIPHERTEXT_SPACE_SCALAR_LIMBS,
             PlaintextSpaceGroupElement,
             RandomnessSpaceGroupElement,
             CiphertextSpaceGroupElement,
@@ -350,8 +329,6 @@
         const MASK_LIMBS: usize,
         const EVALUATION_GROUP_SCALAR_LIMBS: usize,
         const PLAINTEXT_SPACE_SCALAR_LIMBS: usize,
-        const RANDOMNESS_SPACE_SCALAR_LIMBS: usize,
-        const CIPHERTEXT_SPACE_SCALAR_LIMBS: usize,
         EvaluationGroupElement,
         PlaintextSpaceGroupElement,
         RandomnessSpaceGroupElement,
@@ -369,8 +346,8 @@
         KnownOrderGroupElement<PLAINTEXT_SPACE_SCALAR_LIMBS, PlaintextSpaceGroupElement> + std::fmt::Debug,
         PlaintextSpaceGroupElement::Value: From<Uint<PLAINTEXT_SPACE_SCALAR_LIMBS>>,
         RandomnessSpaceGroupElement:
-        GroupElement<RANDOMNESS_SPACE_SCALAR_LIMBS> + Samplable<RANDOMNESS_SPACE_SCALAR_LIMBS>,
-        CiphertextSpaceGroupElement: GroupElement<CIPHERTEXT_SPACE_SCALAR_LIMBS> + std::fmt::Debug,
+        GroupElement + Samplable,
+        CiphertextSpaceGroupElement: GroupElement + std::fmt::Debug,
         Uint<PLAINTEXT_SPACE_SCALAR_LIMBS>:
         From<PlaintextSpaceGroupElement> + for<'a> From<&'a PlaintextSpaceGroupElement>,
         EvaluationGroupElement:
@@ -378,16 +355,12 @@
         EvaluationGroupElement: From<Uint<PLAINTEXT_SPACE_SCALAR_LIMBS>>,
         EncryptionKey: AdditivelyHomomorphicEncryptionKey<
             PLAINTEXT_SPACE_SCALAR_LIMBS,
-            RANDOMNESS_SPACE_SCALAR_LIMBS,
-            CIPHERTEXT_SPACE_SCALAR_LIMBS,
             PlaintextSpaceGroupElement,
             RandomnessSpaceGroupElement,
             CiphertextSpaceGroupElement,
         >,
         DecryptionKey: AdditivelyHomomorphicDecryptionKey<
             PLAINTEXT_SPACE_SCALAR_LIMBS,
-            RANDOMNESS_SPACE_SCALAR_LIMBS,
-            CIPHERTEXT_SPACE_SCALAR_LIMBS,
             PlaintextSpaceGroupElement,
             RandomnessSpaceGroupElement,
             CiphertextSpaceGroupElement,
