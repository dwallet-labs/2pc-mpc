--- conflicted
+++ resolved
@@ -247,7 +247,7 @@
     CiphertextSpaceGroupElement,
 > where
     PlaintextSpaceGroupElement:
-    KnownOrderGroupElement<PLAINTEXT_SPACE_SCALAR_LIMBS, PlaintextSpaceGroupElement>,
+        KnownOrderGroupElement<PLAINTEXT_SPACE_SCALAR_LIMBS, PlaintextSpaceGroupElement>,
     PlaintextSpaceGroupElement::Value: From<Uint<PLAINTEXT_SPACE_SCALAR_LIMBS>>,
     RandomnessSpaceGroupElement: GroupElement + Samplable,
     CiphertextSpaceGroupElement: GroupElement,
@@ -273,10 +273,6 @@
         AdditivelyHomomorphicDecryptionKey, AdditivelyHomomorphicEncryptionKey,
     };
 
-<<<<<<< HEAD
-=======
-    #[allow(dead_code)]
->>>>>>> 7465ddb7
     pub(crate) fn encrypt_decrypts<
         const MASK_LIMBS: usize,
         const PLAINTEXT_SPACE_SCALAR_LIMBS: usize,
@@ -329,10 +325,6 @@
         );
     }
 
-<<<<<<< HEAD
-=======
-    #[allow(dead_code)]
->>>>>>> 7465ddb7
     pub(crate) fn evaluates<
         const MASK_LIMBS: usize,
         const EVALUATION_GROUP_SCALAR_LIMBS: usize,
