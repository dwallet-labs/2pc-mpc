--- conflicted
+++ resolved
@@ -35,19 +35,10 @@
     PlaintextSpaceGroupElement,
     RandomnessSpaceGroupElement,
     CiphertextSpaceGroupElement,
-<<<<<<< HEAD
 >: PartialEq + Clone where
-    PlaintextSpaceGroupElement:
-        KnownOrderGroupElement<PLAINTEXT_SPACE_SCALAR_LIMBS, PlaintextSpaceGroupElement>,
-    PlaintextSpaceGroupElement: From<Uint<PLAINTEXT_SPACE_SCALAR_LIMBS>>,
-    Uint<PLAINTEXT_SPACE_SCALAR_LIMBS>:
-        From<PlaintextSpaceGroupElement> + for<'a> From<&'a PlaintextSpaceGroupElement>,
-=======
->: PartialEq + Sized where
     PlaintextSpaceGroupElement:
     KnownOrderGroupElement<PLAINTEXT_SPACE_SCALAR_LIMBS, PlaintextSpaceGroupElement>,
     PlaintextSpaceGroupElement::Value: From<Uint<PLAINTEXT_SPACE_SCALAR_LIMBS>>,
->>>>>>> 2536c67f
     RandomnessSpaceGroupElement:
     GroupElement<RANDOMNESS_SPACE_SCALAR_LIMBS> + Samplable<RANDOMNESS_SPACE_SCALAR_LIMBS>,
     CiphertextSpaceGroupElement: GroupElement<CIPHERTEXT_SPACE_SCALAR_LIMBS>,
@@ -111,23 +102,6 @@
     /// $\Eval(pk,f, \ct_1,\ldots,\ct_t; \eta_{\sf eval})$: Efficient homomorphic evaluation of the
     /// linear combination defined by `coefficients` and `ciphertexts`.
     ///
-<<<<<<< HEAD
-    /// To ensure circuit-privacy, one must assure that `ciphertexts` are encryptions of plaintext
-    /// group elements (and thus their message is bounded by the plaintext group order) either by
-    /// generating them via ['Self::encrypt()'] or verifying appropriate zero-knowledge proofs from
-    /// encryptors.
-    ///
-    /// To ensure circuit-privacy, the `mask` and `randmomness` to parameters may be used by
-    /// implementers.
-    fn evaluate_linear_combination_with_randomness<const DIMENSION: usize>(
-        &self,
-        coefficients: &[PlaintextSpaceGroupElement; DIMENSION],
-        ciphertexts: &[CiphertextSpaceGroupElement; DIMENSION],
-        mask: &Uint<MASK_LIMBS>,
-        randomness: &RandomnessSpaceGroupElement,
-    ) -> Result<CiphertextSpaceGroupElement>;
-
-=======
     /// This method *does not assure circuit privacy*.
     fn evaluate_linear_combination<const DIMENSION: usize>(
         coefficients: &[PlaintextSpaceGroupElement; DIMENSION],
@@ -163,7 +137,7 @@
     ///
     ///    While the decryption modulo $q$ will remain correct,
     ///    assuming that the mask was "big enough", it will be statistically indistinguishable from
-    ///    random.    
+    ///    random.
     ///
     ///    "Big enough" here means bigger by the statistical security parameter than the size of the
     ///    evaluation.
@@ -229,23 +203,11 @@
         Ok(linear_combination + encryption_with_fresh_randomness)
     }
 
->>>>>>> 2536c67f
     /// $\Eval(pk,f, \ct_1,\ldots,\ct_t; \eta_{\sf eval})$: Efficient homomorphic evaluation of the
     /// linear combination defined by `coefficients` and `ciphertexts`.
     ///
     /// This is the probabilistic linear combination algorithm which samples `mask` and `randomness`
     /// from `rng` and calls [`Self::linear_combination_with_randomness()`].
-<<<<<<< HEAD
-    ///
-    /// To ensure circuit-privacy, one must assure that `ciphertexts` are encryptions of plaintext
-    /// group elements (and thus their message is bounded by the plaintext group order) either by
-    /// generating them via ['Self::encrypt()'] or verifying appropriate zero-knowledge proofs from
-    /// encryptors.
-    fn evaluate_linear_combination<const DIMENSION: usize>(
-        &self,
-        coefficients: &[PlaintextSpaceGroupElement; DIMENSION],
-        ciphertexts: &[CiphertextSpaceGroupElement; DIMENSION],
-=======
     fn evaluate_circuit_private_linear_combination<
         const DIMENSION: usize,
         const MODULUS_LIMBS: usize,
@@ -255,7 +217,6 @@
         coefficients: &[PlaintextSpaceGroupElement; DIMENSION],
         ciphertexts: &[CiphertextSpaceGroupElement; DIMENSION],
         modulus: &Uint<MODULUS_LIMBS>,
->>>>>>> 2536c67f
         randomness_group_public_parameters: &RandomnessSpaceGroupElement::PublicParameters,
         rng: &mut impl CryptoRngCore,
     ) -> Result<(
@@ -263,23 +224,11 @@
         RandomnessSpaceGroupElement,
         CiphertextSpaceGroupElement,
     )> {
-        if DIMENSION == 0 {
-            return Err(Error::ZeroDimension);
-        }
-
         let mask = Uint::<MASK_LIMBS>::random(rng);
 
         let randomness =
             RandomnessSpaceGroupElement::sample(rng, randomness_group_public_parameters)?;
 
-<<<<<<< HEAD
-        let evaluated_ciphertext = self.evaluate_linear_combination_with_randomness(
-            coefficients,
-            ciphertexts,
-            &mask,
-            &randomness,
-        );
-=======
         let evaluated_ciphertext = self
             .evaluate_circuit_private_linear_combination_with_randomness(
                 coefficients,
@@ -288,9 +237,8 @@
                 &mask,
                 &randomness,
             )?;
->>>>>>> 2536c67f
-
-        Ok((mask, randomness, evaluated_ciphertext?))
+
+        Ok((mask, randomness, evaluated_ciphertext))
     }
 }
 
@@ -304,23 +252,13 @@
     CiphertextSpaceGroupElement,
 > where
     PlaintextSpaceGroupElement:
-<<<<<<< HEAD
-        KnownOrderGroupElement<PLAINTEXT_SPACE_SCALAR_LIMBS, PlaintextSpaceGroupElement>,
-    PlaintextSpaceGroupElement: From<Uint<PLAINTEXT_SPACE_SCALAR_LIMBS>>,
-    Uint<PLAINTEXT_SPACE_SCALAR_LIMBS>:
-        From<PlaintextSpaceGroupElement> + for<'a> From<&'a PlaintextSpaceGroupElement>,
-=======
     KnownOrderGroupElement<PLAINTEXT_SPACE_SCALAR_LIMBS, PlaintextSpaceGroupElement>,
     PlaintextSpaceGroupElement::Value: From<Uint<PLAINTEXT_SPACE_SCALAR_LIMBS>>,
->>>>>>> 2536c67f
     RandomnessSpaceGroupElement:
     GroupElement<RANDOMNESS_SPACE_SCALAR_LIMBS> + Samplable<RANDOMNESS_SPACE_SCALAR_LIMBS>,
     CiphertextSpaceGroupElement: GroupElement<CIPHERTEXT_SPACE_SCALAR_LIMBS>,
-<<<<<<< HEAD
-=======
     Uint<PLAINTEXT_SPACE_SCALAR_LIMBS>:
     From<PlaintextSpaceGroupElement> + for<'a> From<&'a PlaintextSpaceGroupElement>,
->>>>>>> 2536c67f
 {
     /// $\Dec(sk, \ct) \to \pt$: Decrypt `ciphertext` using `decryption_key`.
     /// A deterministic algorithm that on input a secret key $sk$ and a ciphertext $\ct \in
@@ -336,13 +274,9 @@
     use rand_core::OsRng;
 
     use crate::{
-<<<<<<< HEAD
-        group::{GroupElement, KnownOrderGroupElement, Samplable},
-=======
         group::{
             paillier::PlaintextPublicParameters, GroupElement, KnownOrderGroupElement, Samplable,
         },
->>>>>>> 2536c67f
         AdditivelyHomomorphicDecryptionKey, AdditivelyHomomorphicEncryptionKey,
     };
 
@@ -359,20 +293,6 @@
     >(
         encryption_key: EncryptionKey,
         decryption_key: DecryptionKey,
-<<<<<<< HEAD
-        randomness_group_public_parameters: RandomnessSpaceGroupElement::PublicParameters,
-    ) where
-        PlaintextSpaceGroupElement:
-            KnownOrderGroupElement<PLAINTEXT_SPACE_SCALAR_LIMBS, PlaintextSpaceGroupElement>,
-        PlaintextSpaceGroupElement: From<Uint<PLAINTEXT_SPACE_SCALAR_LIMBS>> + std::fmt::Debug,
-        Uint<PLAINTEXT_SPACE_SCALAR_LIMBS>:
-            From<PlaintextSpaceGroupElement> + for<'a> From<&'a PlaintextSpaceGroupElement>,
-        RandomnessSpaceGroupElement:
-            GroupElement<RANDOMNESS_SPACE_SCALAR_LIMBS> + Samplable<RANDOMNESS_SPACE_SCALAR_LIMBS>,
-        CiphertextSpaceGroupElement: GroupElement<CIPHERTEXT_SPACE_SCALAR_LIMBS>,
-        EncryptionKey: AdditivelyHomomorphicEncryptionKey<
-            MASK_LIMBS,
-=======
         plaintext_group_public_parameters: PlaintextSpaceGroupElement::PublicParameters,
         randomness_group_public_parameters: RandomnessSpaceGroupElement::PublicParameters,
     ) where
@@ -386,7 +306,6 @@
         Uint<PLAINTEXT_SPACE_SCALAR_LIMBS>:
         From<PlaintextSpaceGroupElement> + for<'a> From<&'a PlaintextSpaceGroupElement>,
         EncryptionKey: AdditivelyHomomorphicEncryptionKey<
->>>>>>> 2536c67f
             PLAINTEXT_SPACE_SCALAR_LIMBS,
             RANDOMNESS_SPACE_SCALAR_LIMBS,
             CIPHERTEXT_SPACE_SCALAR_LIMBS,
@@ -395,10 +314,6 @@
             CiphertextSpaceGroupElement,
         >,
         DecryptionKey: AdditivelyHomomorphicDecryptionKey<
-<<<<<<< HEAD
-            MASK_LIMBS,
-=======
->>>>>>> 2536c67f
             PLAINTEXT_SPACE_SCALAR_LIMBS,
             RANDOMNESS_SPACE_SCALAR_LIMBS,
             CIPHERTEXT_SPACE_SCALAR_LIMBS,
@@ -408,13 +323,9 @@
         >,
     {
         let plaintext: Uint<PLAINTEXT_SPACE_SCALAR_LIMBS> = (&U64::from(42u64)).into();
-<<<<<<< HEAD
-        let plaintext: PlaintextSpaceGroupElement = plaintext.into();
-=======
         let plaintext: PlaintextSpaceGroupElement =
             PlaintextSpaceGroupElement::new(plaintext.into(), &plaintext_group_public_parameters)
                 .unwrap();
->>>>>>> 2536c67f
 
         let (_, ciphertext) = encryption_key
             .encrypt(&plaintext, &randomness_group_public_parameters, &mut OsRng)
@@ -429,17 +340,11 @@
 
     pub(crate) fn evaluates<
         const MASK_LIMBS: usize,
-<<<<<<< HEAD
-        const PLAINTEXT_SPACE_SCALAR_LIMBS: usize,
-        const RANDOMNESS_SPACE_SCALAR_LIMBS: usize,
-        const CIPHERTEXT_SPACE_SCALAR_LIMBS: usize,
-=======
         const EVALUATION_GROUP_SCALAR_LIMBS: usize,
         const PLAINTEXT_SPACE_SCALAR_LIMBS: usize,
         const RANDOMNESS_SPACE_SCALAR_LIMBS: usize,
         const CIPHERTEXT_SPACE_SCALAR_LIMBS: usize,
         EvaluationGroupElement,
->>>>>>> 2536c67f
         PlaintextSpaceGroupElement,
         RandomnessSpaceGroupElement,
         CiphertextSpaceGroupElement,
@@ -448,20 +353,6 @@
     >(
         encryption_key: EncryptionKey,
         decryption_key: DecryptionKey,
-<<<<<<< HEAD
-        randomness_group_public_parameters: RandomnessSpaceGroupElement::PublicParameters,
-    ) where
-        PlaintextSpaceGroupElement:
-            KnownOrderGroupElement<PLAINTEXT_SPACE_SCALAR_LIMBS, PlaintextSpaceGroupElement>,
-        PlaintextSpaceGroupElement: From<Uint<PLAINTEXT_SPACE_SCALAR_LIMBS>> + std::fmt::Debug,
-        Uint<PLAINTEXT_SPACE_SCALAR_LIMBS>:
-            From<PlaintextSpaceGroupElement> + for<'a> From<&'a PlaintextSpaceGroupElement>,
-        RandomnessSpaceGroupElement:
-            GroupElement<RANDOMNESS_SPACE_SCALAR_LIMBS> + Samplable<RANDOMNESS_SPACE_SCALAR_LIMBS>,
-        CiphertextSpaceGroupElement: GroupElement<CIPHERTEXT_SPACE_SCALAR_LIMBS> + std::fmt::Debug,
-        EncryptionKey: AdditivelyHomomorphicEncryptionKey<
-            MASK_LIMBS,
-=======
         evaluation_group_public_parameters: EvaluationGroupElement::PublicParameters,
         plaintext_group_public_parameters: PlaintextSpaceGroupElement::PublicParameters,
         randomness_group_public_parameters: RandomnessSpaceGroupElement::PublicParameters,
@@ -478,7 +369,6 @@
         KnownOrderGroupElement<EVALUATION_GROUP_SCALAR_LIMBS, EvaluationGroupElement> + std::fmt::Debug,
         EvaluationGroupElement: From<Uint<PLAINTEXT_SPACE_SCALAR_LIMBS>>,
         EncryptionKey: AdditivelyHomomorphicEncryptionKey<
->>>>>>> 2536c67f
             PLAINTEXT_SPACE_SCALAR_LIMBS,
             RANDOMNESS_SPACE_SCALAR_LIMBS,
             CIPHERTEXT_SPACE_SCALAR_LIMBS,
@@ -487,10 +377,6 @@
             CiphertextSpaceGroupElement,
         >,
         DecryptionKey: AdditivelyHomomorphicDecryptionKey<
-<<<<<<< HEAD
-            MASK_LIMBS,
-=======
->>>>>>> 2536c67f
             PLAINTEXT_SPACE_SCALAR_LIMBS,
             RANDOMNESS_SPACE_SCALAR_LIMBS,
             CIPHERTEXT_SPACE_SCALAR_LIMBS,
@@ -500,19 +386,6 @@
         >,
     {
         let zero: Uint<PLAINTEXT_SPACE_SCALAR_LIMBS> = (&U64::from(0u64)).into();
-<<<<<<< HEAD
-        let zero: PlaintextSpaceGroupElement = zero.into();
-        let one: Uint<PLAINTEXT_SPACE_SCALAR_LIMBS> = (&U64::from(1u64)).into();
-        let one: PlaintextSpaceGroupElement = one.into();
-        let two: Uint<PLAINTEXT_SPACE_SCALAR_LIMBS> = (&U64::from(2u64)).into();
-        let two: PlaintextSpaceGroupElement = two.into();
-        let five: Uint<PLAINTEXT_SPACE_SCALAR_LIMBS> = (&U64::from(5u64)).into();
-        let five: PlaintextSpaceGroupElement = five.into();
-        let seven: Uint<PLAINTEXT_SPACE_SCALAR_LIMBS> = (&U64::from(7u64)).into();
-        let seven: PlaintextSpaceGroupElement = seven.into();
-        let seventy_three: Uint<PLAINTEXT_SPACE_SCALAR_LIMBS> = (&U64::from(73u64)).into();
-        let seventy_three: PlaintextSpaceGroupElement = seventy_three.into();
-=======
         let zero =
             PlaintextSpaceGroupElement::new(zero.into(), &plaintext_group_public_parameters)
                 .unwrap();
@@ -537,7 +410,6 @@
         let seventy_three =
             PlaintextSpaceGroupElement::new(seventy_three.into(), &plaintext_group_public_parameters)
                 .unwrap();
->>>>>>> 2536c67f
 
         let (_, encrypted_two) = encryption_key
             .encrypt(&two, &randomness_group_public_parameters, &mut OsRng)
@@ -557,32 +429,20 @@
 
         let expected_evaluation_result: Uint<PLAINTEXT_SPACE_SCALAR_LIMBS> =
             (&U64::from(1u64 * 5 + 0 * 7 + 73 * 2)).into();
-<<<<<<< HEAD
-        let expected_evaluation_result: PlaintextSpaceGroupElement =
-            expected_evaluation_result.into();
-=======
         let expected_evaluation_result =
             PlaintextSpaceGroupElement::new(expected_evaluation_result.into(), &plaintext_group_public_parameters)
                 .unwrap();
->>>>>>> 2536c67f
 
         assert_eq!(
             expected_evaluation_result,
             decryption_key.decrypt(&evaluted_ciphertext)
         );
 
-<<<<<<< HEAD
-        let (_, _, privately_evaluted_ciphertext) = encryption_key
-            .evaluate_linear_combination(
-                &[one, zero, seventy_three],
-                &[encrypted_five, encrypted_seven, encrypted_two],
-=======
         let (_, _, privately_evaluted_ciphertext): (Uint<MASK_LIMBS>, RandomnessSpaceGroupElement, CiphertextSpaceGroupElement) = encryption_key
             .evaluate_circuit_private_linear_combination(
                 &[one, zero, seventy_three],
                 &[encrypted_five, encrypted_seven, encrypted_two],
                 &EvaluationGroupElement::order_from_public_parameters(&evaluation_group_public_parameters),
->>>>>>> 2536c67f
                 &randomness_group_public_parameters,
                 &mut OsRng,
             )
@@ -590,12 +450,6 @@
 
         assert_ne!(evaluted_ciphertext, privately_evaluted_ciphertext, "privately evaluating the linear combination should result in a different ciphertext due to added randomness");
 
-<<<<<<< HEAD
-        assert_eq!(
-            decryption_key.decrypt(&evaluted_ciphertext),
-            decryption_key.decrypt(&privately_evaluted_ciphertext),
-            "decryptions of privately evaluated linear combinations should match straightforward ones"
-=======
         assert_ne!(
             decryption_key.decrypt(&evaluted_ciphertext),
             decryption_key.decrypt(&privately_evaluted_ciphertext),
@@ -606,7 +460,6 @@
             EvaluationGroupElement::from(decryption_key.decrypt(&evaluted_ciphertext).into()),
             EvaluationGroupElement::from(decryption_key.decrypt(&privately_evaluted_ciphertext).into()),
             "decryptions of privately evaluated linear combinations should match straightforward ones modulu the evaluation group order"
->>>>>>> 2536c67f
         );
     }
 }