--- conflicted
+++ resolved
@@ -2,18 +2,10 @@
 // SPDX-License-Identifier: Apache-2.0
 pub mod group;
 pub mod proofs;
-<<<<<<< HEAD
-use crypto_bigint::U128;
-mod traits;
-
-/// A type alias for an unsigned integer of the size of the computation security parameter $\kappa$.
-/// Set to a U128 for 128-bit security.
-=======
 mod traits;
 
 use crypto_bigint::U128;
 
 /// Represents an unsigned integer sized based on the computation security parameter, denoted as
 /// $\kappa$. Configured for 128-bit security using U128.
->>>>>>> db1862cd
 pub type ComputationalSecuritySizedNumber = U128;