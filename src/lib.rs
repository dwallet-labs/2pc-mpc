--- conflicted
+++ resolved
@@ -3,13 +3,9 @@
 // Author: dWallet Labs, Ltd.
 // SPDX-License-Identifier: Apache-2.0
 mod group;
-<<<<<<< HEAD
 mod marker;
-pub mod proofs;
-=======
 pub mod proofs;
 
 /// A type alias for an unsigned integer of the size of the computation security parameter $\kappa$.
 /// Set to a U128 for 128-bit security.
-pub type ComputationalSecuritySizedNumber = U128;
->>>>>>> 71948e1e
+pub type ComputationalSecuritySizedNumber = U128;