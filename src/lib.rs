use crypto_bigint::U128;

// Author: dWallet Labs, Ltd.
// SPDX-License-Identifier: Apache-2.0
<<<<<<< HEAD
mod group;
mod marker;
pub mod proofs;

/// A type alias for an unsigned integer of the size of the computation security parameter $\kappa$.
/// Set to a U128 for 128-bit security.
pub type ComputationalSecuritySizedNumber = U128;
=======
pub mod group;
>>>>>>> c7cdb8d8
<|MERGE_RESOLUTION|>--- conflicted
+++ resolved
@@ -2,14 +2,10 @@
 
 // Author: dWallet Labs, Ltd.
 // SPDX-License-Identifier: Apache-2.0
-<<<<<<< HEAD
-mod group;
 mod marker;
 pub mod proofs;
 
 /// A type alias for an unsigned integer of the size of the computation security parameter $\kappa$.
 /// Set to a U128 for 128-bit security.
 pub type ComputationalSecuritySizedNumber = U128;
-=======
-pub mod group;
->>>>>>> c7cdb8d8
+pub mod group;