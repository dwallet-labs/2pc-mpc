use crypto_bigint::U128;

// Author: dWallet Labs, Ltd.
// SPDX-License-Identifier: Apache-2.0
mod group;
<<<<<<< HEAD
pub mod proofs;

/// A type alias for an unsigned integer of the size of the computation security parameter $\kappa$.
/// Set to a U128 for 128-bit security.
pub type ComputationalSecuritySizedNumber = U128;
=======
mod traits;
>>>>>>> baeb8ef6
<|MERGE_RESOLUTION|>--- conflicted
+++ resolved
@@ -1,14 +1,10 @@
-use crypto_bigint::U128;
-
 // Author: dWallet Labs, Ltd.
 // SPDX-License-Identifier: Apache-2.0
 mod group;
-<<<<<<< HEAD
 pub mod proofs;
+mod traits;
 
 /// A type alias for an unsigned integer of the size of the computation security parameter $\kappa$.
 /// Set to a U128 for 128-bit security.
 pub type ComputationalSecuritySizedNumber = U128;
-=======
-mod traits;
->>>>>>> baeb8ef6
+use crypto_bigint::U128;