// Author: dWallet Labs, LTD.
// SPDX-License-Identifier: Apache-2.0
pub mod ahe;
pub mod commitments;
pub mod group;
<<<<<<< HEAD
pub mod proofs;
mod traits;

use crypto_bigint::U128;

/// Represents an unsigned integer sized based on the computation security parameter, denoted as
/// $\kappa$. Configured for 128-bit security using U128.
pub type ComputationalSecuritySizedNumber = U128;
=======
pub(crate) mod helpers;
pub mod proofs;
mod traits;

pub use ahe::{AdditivelyHomomorphicDecryptionKey, AdditivelyHomomorphicEncryptionKey};
use crypto_bigint::{U128, U64};

/// Represents an unsigned integer sized based on the computation security parameter, denoted as
/// $\kappa$. Configured for 128-bit computational security using U128.
pub type ComputationalSecuritySizedNumber = U128;

/// Represents an unsigned integer sized based on the statistical security parameter, denoted as
/// $s$. Configured for 64-bit statistical security using U64.
pub type StatisticalSecuritySizedNumber = U64;
>>>>>>> ce37b39a
<|MERGE_RESOLUTION|>--- conflicted
+++ resolved
@@ -3,16 +3,6 @@
 pub mod ahe;
 pub mod commitments;
 pub mod group;
-<<<<<<< HEAD
-pub mod proofs;
-mod traits;
-
-use crypto_bigint::U128;
-
-/// Represents an unsigned integer sized based on the computation security parameter, denoted as
-/// $\kappa$. Configured for 128-bit security using U128.
-pub type ComputationalSecuritySizedNumber = U128;
-=======
 pub(crate) mod helpers;
 pub mod proofs;
 mod traits;
@@ -26,5 +16,4 @@
 
 /// Represents an unsigned integer sized based on the statistical security parameter, denoted as
 /// $s$. Configured for 64-bit statistical security using U64.
-pub type StatisticalSecuritySizedNumber = U64;
->>>>>>> ce37b39a
+pub type StatisticalSecuritySizedNumber = U64;