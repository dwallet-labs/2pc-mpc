--- conflicted
+++ resolved
@@ -1,15 +1,11 @@
 // Author: dWallet Labs, Ltd.
 // SPDX-License-Identifier: Apache-2.0
-<<<<<<< HEAD
-mod group;
+pub mod group;
 pub mod proofs;
 mod traits;
 
+use crypto_bigint::U128;
+
 /// A type alias for an unsigned integer of the size of the computation security parameter $\kappa$.
 /// Set to a U128 for 128-bit security.
-pub type ComputationalSecuritySizedNumber = U128;
-use crypto_bigint::U128;
-=======
-pub mod group;
-mod traits;
->>>>>>> a71b0994
+pub type ComputationalSecuritySizedNumber = U128;