// Author: dWallet Labs, LTD.
// SPDX-License-Identifier: BSD-3-Clause-Clear

#![allow(clippy::type_complexity)]

use std::collections::HashSet;

use crate::dkg;
use commitment::{pedersen, Pedersen};
use crypto_bigint::{rand_core::CryptoRngCore, Encoding, Uint};
use enhanced_maurer::{
    encryption_of_discrete_log, encryption_of_tuple, language::composed_witness_upper_bound,
    EnhanceableLanguage, EnhancedLanguage, EnhancedPublicParameters,
};
use group::{GroupElement, PartyID, PrimeGroupElement, Samplable};
use homomorphic_encryption::{AdditivelyHomomorphicEncryptionKey, GroupsPublicParametersAccessors};
use maurer::{knowledge_of_decommitment, SOUND_PROOFS_REPETITIONS};
use proof::AggregatableRangeProof;
use serde::Serialize;

use crate::{
    dkg,
    presign::{
        centralized_party::commitment_round::SignatureNonceSharesCommitmentsAndBatchedProof,
        decentralized_party::encrypted_masked_nonces_round,
    },
};

#[cfg_attr(feature = "benchmarking", derive(Clone))]
pub struct Party<
    const SCALAR_LIMBS: usize,
    const COMMITMENT_SCHEME_MESSAGE_SPACE_SCALAR_LIMBS: usize,
    const RANGE_CLAIMS_PER_SCALAR: usize,
    const PLAINTEXT_SPACE_SCALAR_LIMBS: usize,
    GroupElement: PrimeGroupElement<SCALAR_LIMBS>,
    EncryptionKey: AdditivelyHomomorphicEncryptionKey<PLAINTEXT_SPACE_SCALAR_LIMBS>,
    RangeProof: AggregatableRangeProof<COMMITMENT_SCHEME_MESSAGE_SPACE_SCALAR_LIMBS>,
    UnboundedEncDLWitness: group::GroupElement + Samplable,
    UnboundedEncDHWitness: group::GroupElement + Samplable,
    ProtocolContext: Clone + Serialize,
> {
    pub(in crate::presign) party_id: PartyID,
    pub(in crate::presign) parties: HashSet<PartyID>,
    pub(in crate::presign) protocol_context: ProtocolContext,
    pub(in crate::presign) scalar_group_public_parameters:
        group::PublicParameters<GroupElement::Scalar>,
    pub(in crate::presign) group_public_parameters: GroupElement::PublicParameters,
    pub(in crate::presign) encryption_scheme_public_parameters: EncryptionKey::PublicParameters,
    pub(in crate::presign) unbounded_encdl_witness_public_parameters:
        UnboundedEncDLWitness::PublicParameters,
    pub(in crate::presign) unbounded_encdh_witness_public_parameters:
        UnboundedEncDHWitness::PublicParameters,
    pub(in crate::presign) range_proof_public_parameters:
        RangeProof::PublicParameters<RANGE_CLAIMS_PER_SCALAR>,
    pub(in crate::presign) encrypted_secret_key_share: EncryptionKey::CiphertextSpaceGroupElement,
}

impl<
        const SCALAR_LIMBS: usize,
        const COMMITMENT_SCHEME_MESSAGE_SPACE_SCALAR_LIMBS: usize,
        const RANGE_CLAIMS_PER_SCALAR: usize,
        const PLAINTEXT_SPACE_SCALAR_LIMBS: usize,
        GroupElement: PrimeGroupElement<SCALAR_LIMBS> + group::HashToGroup,
        EncryptionKey: AdditivelyHomomorphicEncryptionKey<PLAINTEXT_SPACE_SCALAR_LIMBS>,
        RangeProof: AggregatableRangeProof<COMMITMENT_SCHEME_MESSAGE_SPACE_SCALAR_LIMBS>,
        UnboundedEncDLWitness: group::GroupElement + Samplable,
        UnboundedEncDHWitness: group::GroupElement + Samplable,
        ProtocolContext: Clone + Serialize,
    >
    Party<
        SCALAR_LIMBS,
        COMMITMENT_SCHEME_MESSAGE_SPACE_SCALAR_LIMBS,
        RANGE_CLAIMS_PER_SCALAR,
        PLAINTEXT_SPACE_SCALAR_LIMBS,
        GroupElement,
        EncryptionKey,
        RangeProof,
        UnboundedEncDLWitness,
        UnboundedEncDHWitness,
        ProtocolContext,
    >
where
    encryption_of_discrete_log::Language<
        PLAINTEXT_SPACE_SCALAR_LIMBS,
        SCALAR_LIMBS,
        GroupElement,
        EncryptionKey,
    >: maurer::Language<
            SOUND_PROOFS_REPETITIONS,
            WitnessSpaceGroupElement = encryption_of_discrete_log::WitnessSpaceGroupElement<
                PLAINTEXT_SPACE_SCALAR_LIMBS,
                EncryptionKey,
            >,
            StatementSpaceGroupElement = encryption_of_discrete_log::StatementSpaceGroupElement<
                PLAINTEXT_SPACE_SCALAR_LIMBS,
                SCALAR_LIMBS,
                GroupElement,
                EncryptionKey,
            >,
            PublicParameters = encryption_of_discrete_log::PublicParameters<
                PLAINTEXT_SPACE_SCALAR_LIMBS,
                SCALAR_LIMBS,
                GroupElement,
                EncryptionKey,
            >,
        > + EnhanceableLanguage<
            SOUND_PROOFS_REPETITIONS,
            RANGE_CLAIMS_PER_SCALAR,
            COMMITMENT_SCHEME_MESSAGE_SPACE_SCALAR_LIMBS,
            UnboundedEncDLWitness,
        >,
    encryption_of_tuple::Language<
        PLAINTEXT_SPACE_SCALAR_LIMBS,
        SCALAR_LIMBS,
        GroupElement,
        EncryptionKey,
    >: maurer::Language<
            SOUND_PROOFS_REPETITIONS,
            WitnessSpaceGroupElement = encryption_of_tuple::WitnessSpaceGroupElement<
                PLAINTEXT_SPACE_SCALAR_LIMBS,
                EncryptionKey,
            >,
            StatementSpaceGroupElement = encryption_of_tuple::StatementSpaceGroupElement<
                PLAINTEXT_SPACE_SCALAR_LIMBS,
                SCALAR_LIMBS,
                EncryptionKey,
            >,
            PublicParameters = encryption_of_tuple::PublicParameters<
                PLAINTEXT_SPACE_SCALAR_LIMBS,
                SCALAR_LIMBS,
                GroupElement,
                EncryptionKey,
            >,
        > + EnhanceableLanguage<
            SOUND_PROOFS_REPETITIONS,
            RANGE_CLAIMS_PER_SCALAR,
            COMMITMENT_SCHEME_MESSAGE_SPACE_SCALAR_LIMBS,
            UnboundedEncDHWitness,
        >,
    Uint<PLAINTEXT_SPACE_SCALAR_LIMBS>: Encoding,
{
    pub fn sample_mask_and_nonce_shares_and_initialize_proof_aggregation(
        self,
        centralized_party_nonce_shares_commitments_and_batched_proof:
            SignatureNonceSharesCommitmentsAndBatchedProof<SCALAR_LIMBS, GroupElement::Value, maurer::Proof<
            SOUND_PROOFS_REPETITIONS,
            knowledge_of_decommitment::Language<
                SOUND_PROOFS_REPETITIONS,
                SCALAR_LIMBS,
                Pedersen<1, SCALAR_LIMBS, GroupElement::Scalar, GroupElement>,
            >,
            ProtocolContext,
        >,>,
        rng: &mut impl CryptoRngCore,
    ) -> crate::Result<(
        (
            enhanced_maurer::aggregation::commitment_round::Party<
                SOUND_PROOFS_REPETITIONS,
                RANGE_CLAIMS_PER_SCALAR,
                COMMITMENT_SCHEME_MESSAGE_SPACE_SCALAR_LIMBS,
                RangeProof,
                UnboundedEncDHWitness,
                encryption_of_tuple::Language<
                    PLAINTEXT_SPACE_SCALAR_LIMBS,
                    SCALAR_LIMBS,
                    GroupElement,
                    EncryptionKey,
                >,
                ProtocolContext,
            >,
            enhanced_maurer::aggregation::commitment_round::Party<
                SOUND_PROOFS_REPETITIONS,
                RANGE_CLAIMS_PER_SCALAR,
                COMMITMENT_SCHEME_MESSAGE_SPACE_SCALAR_LIMBS,
                RangeProof,
                UnboundedEncDLWitness,
                encryption_of_discrete_log::Language<
                    PLAINTEXT_SPACE_SCALAR_LIMBS,
                    SCALAR_LIMBS,
                    GroupElement,
                    EncryptionKey,
                >,
                ProtocolContext,
            >,
        ),
        encrypted_masked_nonces_round::Party<
            SCALAR_LIMBS,
            COMMITMENT_SCHEME_MESSAGE_SPACE_SCALAR_LIMBS,
            RANGE_CLAIMS_PER_SCALAR,
            PLAINTEXT_SPACE_SCALAR_LIMBS,
            GroupElement,
            EncryptionKey,
            RangeProof,
            UnboundedEncDHWitness,
            ProtocolContext,
        >,
    )> {
        let batch_size = centralized_party_nonce_shares_commitments_and_batched_proof
            .commitments
            .len();

        let commitment_scheme_public_parameters =
            pedersen::PublicParameters::derive::<SCALAR_LIMBS, GroupElement>(
                self.scalar_group_public_parameters.clone(),
                self.group_public_parameters.clone(),
            )?;

        let language_public_parameters = knowledge_of_decommitment::PublicParameters::new::<
            SOUND_PROOFS_REPETITIONS,
            SCALAR_LIMBS,
            Pedersen<1, SCALAR_LIMBS, GroupElement::Scalar, GroupElement>,
        >(commitment_scheme_public_parameters.clone());

        let centralized_party_nonce_shares_commitments =
            centralized_party_nonce_shares_commitments_and_batched_proof
                .commitments
                .into_iter()
                .map(|value| GroupElement::new(value, &self.group_public_parameters))
                .collect::<group::Result<Vec<_>>>()?;

        centralized_party_nonce_shares_commitments_and_batched_proof
            .proof
            .verify(
                &self.protocol_context,
                &language_public_parameters,
                centralized_party_nonce_shares_commitments.clone(),
            )?;

        let masks_shares = GroupElement::Scalar::sample_batch(
            &self.scalar_group_public_parameters,
            batch_size,
            rng,
        )?;

        let mask_shares_witnesses = masks_shares
            .clone()
            .into_iter()
            .map(|share_of_decentralized_party_signature_nonce_share| {
                let share_of_decentralized_party_signature_nonce_share_value: Uint<SCALAR_LIMBS> =
                    share_of_decentralized_party_signature_nonce_share.into();

                EncryptionKey::PlaintextSpaceGroupElement::new(
                    Uint::<PLAINTEXT_SPACE_SCALAR_LIMBS>::from(
                        &share_of_decentralized_party_signature_nonce_share_value,
                    )
                    .into(),
                    self.encryption_scheme_public_parameters
                        .plaintext_space_public_parameters(),
                )
            })
            .collect::<group::Result<Vec<_>>>()?;

        let masks_encryption_randomness = EncryptionKey::RandomnessSpaceGroupElement::sample_batch(
            self.encryption_scheme_public_parameters
                .randomness_space_public_parameters(),
            batch_size,
            rng,
        )?;

        let masked_key_share_encryption_randomness =
            EncryptionKey::RandomnessSpaceGroupElement::sample_batch(
                self.encryption_scheme_public_parameters
                    .randomness_space_public_parameters(),
                batch_size,
                rng,
            )?;

        let encrypted_secret_key_share_upper_bound = composed_witness_upper_bound::<
            RANGE_CLAIMS_PER_SCALAR,
            PLAINTEXT_SPACE_SCALAR_LIMBS,
            COMMITMENT_SCHEME_MESSAGE_SPACE_SCALAR_LIMBS,
            RangeProof,
        >()?;

        let language_public_parameters = encryption_of_tuple::PublicParameters::<
            PLAINTEXT_SPACE_SCALAR_LIMBS,
            SCALAR_LIMBS,
            GroupElement,
            EncryptionKey,
        >::new::<SCALAR_LIMBS, GroupElement, EncryptionKey>(
            self.scalar_group_public_parameters.clone(),
            self.encryption_scheme_public_parameters.clone(),
            self.encrypted_secret_key_share.value(),
            encrypted_secret_key_share_upper_bound,
        );

        let language_public_parameters = EnhancedPublicParameters::<
            SOUND_PROOFS_REPETITIONS,
            RANGE_CLAIMS_PER_SCALAR,
            COMMITMENT_SCHEME_MESSAGE_SPACE_SCALAR_LIMBS,
            RangeProof,
            UnboundedEncDHWitness,
            encryption_of_tuple::Language<
                PLAINTEXT_SPACE_SCALAR_LIMBS,
                SCALAR_LIMBS,
                GroupElement,
                EncryptionKey,
            >,
        >::new::<
            RangeProof,
            UnboundedEncDHWitness,
            encryption_of_tuple::Language<
                PLAINTEXT_SPACE_SCALAR_LIMBS,
                SCALAR_LIMBS,
                GroupElement,
                EncryptionKey,
            >,
        >(
            self.unbounded_encdh_witness_public_parameters.clone(),
            self.range_proof_public_parameters.clone(),
            language_public_parameters,
        )?;

        let witnesses = mask_shares_witnesses
            .clone()
            .into_iter()
            .zip(
                masks_encryption_randomness
                    .clone()
                    .into_iter()
                    .zip(masked_key_share_encryption_randomness),
            )
            .map(
                |(
                    mask_share,
                    (
                        mask_share_encryption_randomness,
                        masked_secret_key_share_encryption_randomness,
                    ),
                )| {
                    (
                        mask_share,
                        mask_share_encryption_randomness,
                        masked_secret_key_share_encryption_randomness,
                    )
                        .into()
                },
            )
            .collect();

        let witnesses = EnhancedLanguage::<
            SOUND_PROOFS_REPETITIONS,
            RANGE_CLAIMS_PER_SCALAR,
            COMMITMENT_SCHEME_MESSAGE_SPACE_SCALAR_LIMBS,
            RangeProof,
            UnboundedEncDHWitness,
            encryption_of_tuple::Language<
                PLAINTEXT_SPACE_SCALAR_LIMBS,
                SCALAR_LIMBS,
                GroupElement,
                EncryptionKey,
            >,
        >::generate_witnesses(witnesses, &language_public_parameters, rng)?;

        let key_share_masking_commitment_round_party =
            enhanced_maurer::aggregation::commitment_round::Party::<
                SOUND_PROOFS_REPETITIONS,
                RANGE_CLAIMS_PER_SCALAR,
                COMMITMENT_SCHEME_MESSAGE_SPACE_SCALAR_LIMBS,
                RangeProof,
                UnboundedEncDHWitness,
                encryption_of_tuple::Language<
                    PLAINTEXT_SPACE_SCALAR_LIMBS,
                    SCALAR_LIMBS,
                    GroupElement,
                    EncryptionKey,
                >,
                ProtocolContext,
            >::new_session(
                self.party_id,
                self.parties.clone(),
                language_public_parameters,
                self.protocol_context.clone(),
                witnesses,
                rng,
            )?;

        let shares_of_signature_nonce_shares_witnesses = masks_shares
            .clone()
            .into_iter()
            .map(|share_of_signature_nonce_share| {
                let share_of_signature_nonce_share_value: Uint<SCALAR_LIMBS> =
                    share_of_signature_nonce_share.into();

                EncryptionKey::PlaintextSpaceGroupElement::new(
                    Uint::<PLAINTEXT_SPACE_SCALAR_LIMBS>::from(
                        &share_of_signature_nonce_share_value,
                    )
                    .into(),
                    self.encryption_scheme_public_parameters
                        .plaintext_space_public_parameters(),
                )
            })
            .collect::<group::Result<Vec<_>>>()?;

        let shares_of_signature_nonce_shares_encryption_randomness =
            EncryptionKey::RandomnessSpaceGroupElement::sample_batch(
                &self
                    .encryption_scheme_public_parameters
                    .as_ref()
                    .randomness_space_public_parameters,
                batch_size,
                rng,
            )?;

        let language_public_parameters =
            encryption_of_discrete_log::PublicParameters::<
                PLAINTEXT_SPACE_SCALAR_LIMBS,
                SCALAR_LIMBS,
                GroupElement,
                EncryptionKey,
            >::new::<PLAINTEXT_SPACE_SCALAR_LIMBS, SCALAR_LIMBS, GroupElement, EncryptionKey>(
                self.scalar_group_public_parameters.clone(),
                self.group_public_parameters.clone(),
                self.encryption_scheme_public_parameters.clone(),
                GroupElement::generator_value_from_public_parameters(&self.group_public_parameters),
            );

        let language_public_parameters = EnhancedPublicParameters::<
            SOUND_PROOFS_REPETITIONS,
            RANGE_CLAIMS_PER_SCALAR,
            COMMITMENT_SCHEME_MESSAGE_SPACE_SCALAR_LIMBS,
            RangeProof,
            UnboundedEncDLWitness,
            encryption_of_discrete_log::Language<
                PLAINTEXT_SPACE_SCALAR_LIMBS,
                SCALAR_LIMBS,
                GroupElement,
                EncryptionKey,
            >,
        >::new::<
            RangeProof,
            UnboundedEncDLWitness,
            encryption_of_discrete_log::Language<
                PLAINTEXT_SPACE_SCALAR_LIMBS,
                SCALAR_LIMBS,
                GroupElement,
                EncryptionKey,
            >,
        >(
            self.unbounded_encdl_witness_public_parameters.clone(),
            self.range_proof_public_parameters.clone(),
            language_public_parameters,
        )?;

        let witnesses: Vec<_> = shares_of_signature_nonce_shares_witnesses
            .clone()
            .into_iter()
            .zip(shares_of_signature_nonce_shares_encryption_randomness.clone())
            .map(|(nonce_share, encryption_randomness)| (nonce_share, encryption_randomness).into())
            .collect();

        let witnesses = EnhancedLanguage::<
            SOUND_PROOFS_REPETITIONS,
            RANGE_CLAIMS_PER_SCALAR,
            COMMITMENT_SCHEME_MESSAGE_SPACE_SCALAR_LIMBS,
            RangeProof,
            UnboundedEncDLWitness,
            encryption_of_discrete_log::Language<
                PLAINTEXT_SPACE_SCALAR_LIMBS,
                SCALAR_LIMBS,
                GroupElement,
                EncryptionKey,
            >,
        >::generate_witnesses(witnesses, &language_public_parameters, rng)?;

        let nonce_sharing_commitment_round_party =
            enhanced_maurer::aggregation::commitment_round::Party::<
                SOUND_PROOFS_REPETITIONS,
                RANGE_CLAIMS_PER_SCALAR,
                COMMITMENT_SCHEME_MESSAGE_SPACE_SCALAR_LIMBS,
                RangeProof,
                UnboundedEncDLWitness,
                encryption_of_discrete_log::Language<
                    PLAINTEXT_SPACE_SCALAR_LIMBS,
                    SCALAR_LIMBS,
                    GroupElement,
                    EncryptionKey,
                >,
                ProtocolContext,
            >::new_session(
                self.party_id,
                self.parties.clone(),
                language_public_parameters,
                self.protocol_context.clone(),
                witnesses,
                rng,
            )?;

        let party = encrypted_masked_nonces_round::Party {
            party_id: self.party_id,
            parties: self.parties,
            protocol_context: self.protocol_context,
            scalar_group_public_parameters: self.scalar_group_public_parameters,
            encryption_scheme_public_parameters: self.encryption_scheme_public_parameters,
            unbounded_encdh_witness_public_parameters: self
                .unbounded_encdh_witness_public_parameters,
            range_proof_public_parameters: self.range_proof_public_parameters,
            shares_of_signature_nonce_shares_witnesses,
            shares_of_signature_nonce_shares_encryption_randomness,
        };

        Ok((
            (
                key_share_masking_commitment_round_party,
                nonce_sharing_commitment_round_party,
            ),
            party,
        ))
    }

<<<<<<< HEAD
=======
    #[allow(clippy::too_many_arguments)]
>>>>>>> b7a6beb9
    pub fn new(
        party_id: PartyID,
        parties: HashSet<PartyID>,
        protocol_context: ProtocolContext,
        scalar_group_public_parameters: group::PublicParameters<GroupElement::Scalar>,
        group_public_parameters: GroupElement::PublicParameters,
        encryption_scheme_public_parameters: EncryptionKey::PublicParameters,
        unbounded_encdl_witness_public_parameters: UnboundedEncDLWitness::PublicParameters,
        unbounded_encdh_witness_public_parameters: UnboundedEncDHWitness::PublicParameters,
        range_proof_public_parameters: RangeProof::PublicParameters<RANGE_CLAIMS_PER_SCALAR>,
        dkg_output: dkg::decentralized_party::Output<
            GroupElement::Value,
            group::Value<EncryptionKey::CiphertextSpaceGroupElement>,
        >,
    ) -> crate::Result<Self> {
        let encrypted_secret_key_share = EncryptionKey::CiphertextSpaceGroupElement::new(
            dkg_output.encrypted_secret_key_share,
            encryption_scheme_public_parameters.ciphertext_space_public_parameters(),
        )?;

        Ok(Self {
            party_id,
            parties,
            protocol_context,
            scalar_group_public_parameters,
            group_public_parameters,
            encryption_scheme_public_parameters,
            unbounded_encdl_witness_public_parameters,
            unbounded_encdh_witness_public_parameters,
            range_proof_public_parameters,
            encrypted_secret_key_share,
        })
    }
}<|MERGE_RESOLUTION|>--- conflicted
+++ resolved
@@ -5,7 +5,6 @@
 
 use std::collections::HashSet;
 
-use crate::dkg;
 use commitment::{pedersen, Pedersen};
 use crypto_bigint::{rand_core::CryptoRngCore, Encoding, Uint};
 use enhanced_maurer::{
@@ -509,10 +508,7 @@
         ))
     }
 
-<<<<<<< HEAD
-=======
     #[allow(clippy::too_many_arguments)]
->>>>>>> b7a6beb9
     pub fn new(
         party_id: PartyID,
         parties: HashSet<PartyID>,
