--- conflicted
+++ resolved
@@ -425,16 +425,12 @@
 
         // === Sample k_i ===
         // Protocol 5, step 2a (ii)
-<<<<<<< HEAD
-        let shares_of_signature_nonce_shares_witnesses = masks_shares
-=======
         let share_of_signature_nonce_share = GroupElement::Scalar::sample_batch(
             &self.scalar_group_public_parameters,
             batch_size,
             rng,
         )?;
         let shares_of_signature_nonce_shares_witnesses = share_of_signature_nonce_share
->>>>>>> 9f46c26a
             .clone()
             .into_iter()
             .map(|share_of_signature_nonce_share| {
