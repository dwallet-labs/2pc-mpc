--- conflicted
+++ resolved
@@ -13,11 +13,7 @@
     };
 
     use criterion::measurement::{Measurement, WallTime};
-<<<<<<< HEAD
-    use group::{ristretto, secp256k1, CyclicGroupElement, GroupElement};
-=======
     use group::{ristretto, secp256k1, CyclicGroupElement, GroupElement, PartyID};
->>>>>>> b7a6beb9
     use homomorphic_encryption::{
         AdditivelyHomomorphicDecryptionKey, GroupsPublicParametersAccessors,
     };
@@ -39,14 +35,14 @@
     #[case(2, 2)]
     #[case(2, 4)]
     #[case(6, 9)]
-    fn generates_distributed_key(#[case] number_of_parties: PartyID, #[case] threshold: PartyID) {
+    fn generates_distributed_key(#[case] threshold: PartyID, #[case] number_of_parties: PartyID) {
         generates_distributed_key_internal(number_of_parties, threshold);
     }
 
     #[allow(dead_code)]
     pub fn generates_distributed_key_internal(
+        threshold: PartyID,
         number_of_parties: PartyID,
-        threshold: PartyID,
     ) -> (
         centralized_party::Output<
             secp256k1::group_element::Value,
@@ -237,21 +233,13 @@
         .unwrap();
 
         assert_eq!(
-<<<<<<< HEAD
-            decentralized_party_public_key_share + &public_key_share,
-=======
             decentralized_party_public_key_share + public_key_share,
->>>>>>> b7a6beb9
             public_key
         );
 
         let generator = public_key_share.generator();
 
-<<<<<<< HEAD
-        assert_eq!(secret_key_share * &generator, public_key_share);
-=======
         assert_eq!(secret_key_share * generator, public_key_share);
->>>>>>> b7a6beb9
 
         let decentralized_party_dkg_outputs: HashMap<_, _> =
             decentralized_party_decommitment_proof_verification_round_parties
@@ -313,19 +301,11 @@
 
                 (dkg_output.encrypted_secret_key_share
                     == centralized_party_dkg_output.encrypted_decentralized_party_secret_key_share)
-<<<<<<< HEAD
-                    && ((decentralized_party_secret_key_share * &generator).value()
-                        == dkg_output.public_key_share)
-                    && dkg_output.centralized_party_public_key_share
-                        == centralized_party_dkg_output.public_key_share
-                    && ((centralized_party_public_key_share + &public_key_share).value()
-=======
                     && ((decentralized_party_secret_key_share * generator).value()
                         == dkg_output.public_key_share)
                     && dkg_output.centralized_party_public_key_share
                         == centralized_party_dkg_output.public_key_share
                     && ((centralized_party_public_key_share + public_key_share).value()
->>>>>>> b7a6beb9
                         == dkg_output.public_key)
             }));
 
